from __future__ import annotations
from abc import abstractmethod
import operator
import math

import copy
from functools import partial
import dataclasses

import jax
import jax.numpy as jnp
import jax.tree_util as jtu
import diffrax as dfx
from diffrax import AbstractStepSizeController, PIDController, ConstantStepSize
from diffrax import AbstractSolver, Dopri5, Tsit5
import jaxkern
import gpjax
from gpjax.mean_functions import Zero, Constant
from jaxlinop import (
    LinearOperator,
    DenseLinearOperator,
    DiagonalLinearOperator,
    identity,
    ZeroLinearOperator,
)

# import equinox as eqx
import numpy as np

from jaxtyping import Array, Float, PyTree
from check_shapes import check_shapes
from einops import rearrange

from .utils.types import Tuple, Callable, Mapping, Sequence, Optional
from .data import DataBatch
from .kernels import (
    prior_gp,
    sample_prior_gp,
    log_prob_prior_gp,
    promote_compute_engines,
    SumKernel,
<<<<<<< HEAD
=======
    SquaredLinearOperator,
>>>>>>> 0cb5960b
)
from .utils.misc import flatten, unflatten
from .config import get_config


class AbstractMeanFunction(gpjax.mean_functions.AbstractMeanFunction):
    def init_params(self, key):
        return {}


def scale_kernel_variance(params, coeff):
    if isinstance(params, list):
        for k in params:
            k["variance"] = k["variance"] * coeff
    else:
        params["variance"] = params["variance"] * coeff
    return params


class ScoreNetwork(Callable):
    @abstractmethod
    @check_shapes("t: []", "yt: [N, y_dim]", "x: [N, x_dim]", "return: [N, y_dim]")
    def __call__(self, t: Array, yt: Array, x: Array, *, key) -> Array:
        ...


@dataclasses.dataclass
class LinearBetaSchedule:
    t0: float = 1e-5
    t1: float = 1.0
    beta0: float = 0.0
    beta1: float = 20.0

    @check_shapes("t: [batch...]", "return: [batch...]")
    def __call__(self, t: jnp.ndarray) -> jnp.ndarray:
        interval = self.t1 - self.t0
        normed_t = (t - self.t0) / interval
        return self.beta0 + normed_t * (self.beta1 - self.beta0)

    @check_shapes("t: [batch...]", "return: [batch...]")
    def B(self, t: jnp.ndarray) -> jnp.ndarray:
        r"""
        integrates \int_{s=0}^t beta(s) ds
        """
        interval = self.t1 - self.t0
        normed_t = (t - self.t0) / interval
        # This is not done in the package.
        return interval * (
            self.beta0 * normed_t + 0.5 * (normed_t**2) * (self.beta1 - self.beta0)
        )


@dataclasses.dataclass
class SDE:
    limiting_kernel: jaxkern.base.AbstractKernel
    limiting_mean_fn: gpjax.mean_functions.AbstractMeanFunction
    limiting_params: Mapping
    beta_schedule: LinearBetaSchedule
    std_trick: bool = True
    residual_trick: bool = True
    is_score_preconditioned: bool = True
    exact_score: bool = False
    weighted: bool = True

    # def __post_init__(self):
    #     if self.exact_score:
    #         assert (
    #             not self.std_trick and
    #             not self.residual_trick# and
    #             # not self.is_score_preconditioned
    #         ), "Exact score. Do not apply re-parameterizations or preconditioning"

    @check_shapes("x: [N, x_dim]", "return: [N, y_dim]")
    def sample_prior(self, key, x):
        return sample_prior_gp(
            key, self.limiting_mean_fn, self.limiting_kernel, self.limiting_params, x
        )

    @check_shapes("x: [N, x_dim]", "y: [N, y_dim]", "return: []")
    def log_prob_prior(self, x, y):
        return log_prob_prior_gp(
            self.limiting_mean_fn, self.limiting_kernel, self.limiting_params, x, y
        )

    @check_shapes("x: [N, x_dim]")
    def limiting_gram(self, x) -> LinearOperator:
        K = self.limiting_kernel.gram(self.limiting_params["kernel"], x)
        return K

    def p0t(
        self,
        t,
        y0: Callable[[Float[Array, "N x_dim"]], Float[Array, "N y_dim"]]
        | Float[Array, "N x_dim"],
    ) -> Tuple[AbstractMeanFunction, jaxkern.base.AbstractKernel, dict]:
        # E[Y_t|Y_0]
        mean_coef = jnp.exp(-0.5 * self.beta_schedule.B(t))

        class _Mean(AbstractMeanFunction):
            def __call__(
                self_, params: Mapping, x: Float[Array, "N D"]
            ) -> Float[Array, "N Q"]:
                μT_value = self.limiting_mean_fn(
                    self.limiting_params["mean_function"], x
                )
                return mean_coef * y0 + (1.0 - mean_coef) * μT_value

        μ0t = _Mean()

        # Cov[Y_t|Y_0]
        cov_coef = jnp.exp(-self.beta_schedule.B(t))
        k0t = self.limiting_kernel
        k0t_params = copy.deepcopy(self.limiting_params["kernel"])
        # k0t_params = scale_kernel_variance(k0t_params, 1.0 - cov_coef)
        if isinstance(k0t_params, list):
            for k in k0t_params:
                k["variance"] = k["variance"] * (1.0 - cov_coef)
                params = {"mean_function": {}, "kernel": [*k0t_params]}
        else:
            k0t_params["variance"] = k0t_params["variance"] * (1.0 - cov_coef)
            params = {"mean_function": {}, "kernel": k0t_params}
        return μ0t, k0t, params

    def pt(
        self,
        t,
        y0: Callable[[Float[Array, "N x_dim"]], Float[Array, "N y_dim"]]
        | Float[Array, "N x_dim"],
        k0: jaxkern.base.AbstractKernel,
        k0_params: Mapping,
    ) -> Tuple[AbstractMeanFunction, jaxkern.base.AbstractKernel, dict]:
        # E[Y_t|Y_0]
        mean_coef = jnp.exp(-0.5 * self.beta_schedule.B(t))

        class _Mean(AbstractMeanFunction):
            def __call__(
                self_, params: Mapping, x: Float[Array, "N D"]
            ) -> Float[Array, "N Q"]:
                μT_value = self.limiting_mean_fn(
                    self.limiting_params["mean_function"], x
                )
                # return mean_coef * y0(x) + (1.0 - mean_coef) * μT_value
                return mean_coef * y0 + (1.0 - mean_coef) * μT_value

        μ0t = _Mean()

        # Cov[Y_t|Y_0]
        cov_coef = jnp.exp(-self.beta_schedule.B(t))
        k0_params = copy.deepcopy(k0_params)
        k0_params = scale_kernel_variance(k0_params, cov_coef)
        kt_param = copy.deepcopy(self.limiting_params["kernel"])
        kt_param = scale_kernel_variance(kt_param, 1.0 - cov_coef)
        k0t = SumKernel([k0, self.limiting_kernel])
        # params = {"mean_function": {}, "kernel": [k0_params, kt_param]}

        k0_params = k0_params if isinstance(k0_params, list) else [k0_params]
        kt_param = kt_param if isinstance(kt_param, list) else [kt_param]
        params = {"mean_function": {}, "kernel": [*k0_params, *kt_param]}

        return μ0t, k0t, params

    @check_shapes("t: []", "x: [N, x_dim]", "y: [N, y_dim]", "return: [N, y_dim]")
    def sample_marginal(self, key, t: Array, x: Array, y: Array) -> Array:
        μ0t, k0t, params = self.p0t(t, y)
        return sample_prior_gp(key, μ0t, k0t, params, x)

    @check_shapes("t: []", "yt: [N, y_dim]", "x: [N, x_dim]", "return: [N, y_dim]")
    def drift(self, t: Array, yt: Array, x: Array) -> Array:
        μT = self.limiting_mean_fn(self.limiting_params["mean_function"], x)
        return -0.5 * self.beta_schedule(t) * (yt - μT)

    @check_shapes("t: []", "yt: [N, y_dim]", "x: [N, x_dim]")
    def diffusion(self, t, yt, x) -> LinearOperator:
        np = yt.shape[-2] * yt.shape[-1]
        del yt
        Ktt = self.limiting_gram(x)
        Ktt = Ktt._add_diagonal(get_config().jitter * identity(np))
        sqrt_K = Ktt.to_root()
        beta_term = jnp.sqrt(self.beta_schedule(t))
        diffusion = beta_term * sqrt_K
        return diffusion

    @check_shapes("t: []", "yt: [N, y_dim]", "x: [N, x_dim]", "return: [N, y_dim]")
    def score(self, key, t: Array, yt: Array, x: Array, network: ScoreNetwork) -> Array:
        """This parametrises the (preconditioned) score K(x,x) grad log p(y_t|x)"""
        score = network(t, yt, x, key=key)
        if self.std_trick:
            std = jnp.sqrt(1.0 - jnp.exp(-self.beta_schedule.B(t)))
            score = score / (std + 1e-3)
        if self.residual_trick:
            # NOTE: s.t. bwd SDE = fwd SDE
            # NOTE: wrong sign?
            # fwd_drift = self.drift(t, yt, x)
            # residual = 2 * fwd_drift / self.beta_schedule(t)
            residual = -yt
            score += residual
        return score

    def get_exact_score(
        self,
        mean0: AbstractMeanFunction,
        k0: jaxkern.base.AbstractKernel,
        params0: Mapping,
    ) -> ScoreNetwork:
        """Returns a ScoreNetwork which computes the returns the true score. Can only be computed for a Gaussian data dist."""

        class _ExactScoreNetwork(ScoreNetwork):
            "Exact marginal score in Gaussian setting"

            def __call__(self2, t: Array, yt: Array, x: Array, *, key) -> Array:
                y0 = mean0(params0["mean_function"], x)
                mu_t, k_t, params = self.pt(t, y0, k0, params0["kernel"])
                b = flatten(yt - mu_t(params["mean_function"], x))
                Sigma_t = (
                    k_t.gram(params["kernel"], x)
                    + identity(np.prod(x.shape).item()) * get_config().jitter
                )
                # Σ⁻¹ (yt - m_0(x))
                Sigma_inv_b = Sigma_t.solve(b)
                out = -Sigma_inv_b
                if self.is_score_preconditioned:
                    out = self.limiting_gram(x) @ out
                return unflatten(out, yt.shape[-1])

        return _ExactScoreNetwork()

    @check_shapes("t: []", "yt: [N, y_dim]", "x: [N, x_dim]", "return: [N, y_dim]")
    def reverse_drift_ode(self, key, t: Array, yt: Array, x: Array, network) -> Array:
        second_term = 0.5 * self.beta_schedule(t) * self.score(key, t, yt, x, network)
        if not self.is_score_preconditioned:
            second_term = unflatten(
                self.limiting_gram(x) @ flatten(second_term), yt.shape[-1]
            )
        return self.drift(t, yt, x) - second_term

    @check_shapes("t: []", "yt: [N, y_dim]", "x: [N, x_dim]", "return: [N, y_dim]")
    def reverse_drift_sde(self, key, t: Array, yt: Array, x: Array, network) -> Array:
        second_term = self.beta_schedule(t) * self.score(key, t, yt, x, network)
        if not self.is_score_preconditioned:
            second_term = unflatten(
                self.limiting_gram(x) @ flatten(second_term), yt.shape[-1]
            )
        return self.drift(t, yt, x) - second_term

    @check_shapes("t: []", "y: [N, y_dim]", "x: [N, x_dim]", "return: []")
    def loss(self, key, t: Array, y: Array, x: Array, network: ScoreNetwork) -> Array:
        # TODO: this is DSM loss, refactor to enable ISM loss etc
        """grad log p(y_t|y_0) = - \Sigma^-1 (y_t - mean)"""
<<<<<<< HEAD

        factor = 1.0 - jnp.exp(-self.beta_schedule.B(t))
        std = jnp.sqrt(factor)
=======
        y_dim = y.shape[-1]
        var = 1.0 - jnp.exp(-self.beta_schedule.B(t))
        std = jnp.sqrt(var)
>>>>>>> 0cb5960b
        # TODO: allow for 'likelihood' weight with weight=diffusion**2?
        # if self.weighted:
        #     weight = var
        # else:
        #     weight = 1.0

        ekey, nkey = jax.random.split(key)
        μ0t, k0t, params = self.p0t(t, y)
        dist = prior_gp(μ0t, k0t, params)(x)

        sqrt = dist.scale.to_root()
        Z = jax.random.normal(ekey, flatten(y).shape)
        affine_transformation = lambda x: dist.loc + sqrt @ x
        yt = unflatten(affine_transformation(Z), y_dim)

        precond_score_net = self.score(nkey, t, yt, x, network)
<<<<<<< HEAD
        precond_noise = sqrt @ Z
        # precond_noise = sqrt.T.solve(Z)
        if not self.is_score_preconditioned:
            precond_noise = self.limiting_gram(x).solve(precond_noise)
        loss = jnp.square(
            std**2 * precond_score_net + unflatten(precond_noise, y.shape[-1])
        )
=======

        # print("self.is_score_preconditioned", self.is_score_preconditioned)

        # loss = jnp.square(precond_score_net - unflatten(-precond_noise, y_dim))

        if self.is_score_preconditioned:
            precond_noise = sqrt @ Z
            if self.weighted:
                loss = jnp.square(
                    var * precond_score_net + unflatten(precond_noise, y_dim)
                )
            else:
                loss = jnp.square(
                    precond_score_net - unflatten(-precond_noise / var, y_dim)
                )
        else:
            if self.weighted:
                loss = jnp.square(
                    unflatten(sqrt @ flatten(precond_score_net), y_dim)
                    + unflatten(Z, y_dim)
                )
            else:
                precond_noise = sqrt.T.solve(Z)
                loss = jnp.square(precond_score_net + unflatten(precond_noise, y_dim))

        # if not self.is_score_preconditioned:
        #     precond_noise = self.limiting_gram(x).solve(precond_noise)

        # Sigma_t = (
        #     k0t.gram(params["kernel"], x)
        #     + identity(np.prod(x.shape).item()) * get_config().jitter
        # )
        # Sigma_inv_b = Sigma_t.solve(flatten(yt) - dist.loc)
        # out = -Sigma_inv_b
        # precond_score_net = self.score(nkey, t, yt, x, network)
        # loss = (unflatten(out, y.shape[-1]) - precond_score_net) ** 2

>>>>>>> 0cb5960b
        loss = jnp.mean(jnp.sum(loss, -1))
        return loss


@dataclasses.dataclass
class SphericalBrownian(SDE):
    dim: int = 2  # NOTE: actual dim not the dim of the ambient space

    @check_shapes("x: [N, x_dim]", "return: [N, y_dim]")
    def sample_prior(self, key, x):
        """sample from white noise / U(S^d)^n"""
        n = x.shape[0]

        def sample_spherical_uniform(key):
            u = jax.random.normal(key, (self.dim + 1))
            return u / jnp.linalg.norm(u, axis=-1)

        subkeys = jax.random.split(key, n)
        return jax.vmap(sample_spherical_uniform)(subkeys)

    @check_shapes("x: [N, x_dim]", "y: [N, y_dim]", "return: []")
    def log_prob_prior(self, x, y):
        """white noise prob  / U(S^d)^n"""
        n = x.shape[0]
        # https://en.wikipedia.org/wiki/N-sphere#Closed_forms
        half_dim = (self.dim + 1) / 2
        spherical_log_volume = (
            math.log(2) + half_dim * math.log(math.pi) - math.lgamma(half_dim)
        )
        return n * spherical_log_volume

    @check_shapes("x: [N, x_dim]")
    def limiting_gram(self, y) -> LinearOperator:
        # A = I - N N^t with N orthonormal basis of normal space
        A = jax.vmap(lambda y: jnp.eye(y.shape[-1]) - y @ y.T)(y)
        K = SquaredLinearOperator(flatten(A))
        return K

    @check_shapes("t: []", "x: [N, x_dim]", "y: [N, y_dim]", "return: [N, y_dim]")
    def sample_marginal(self, key, t: Array, x: Array, y: Array) -> Array:
        kwargs = {"forward": True, "rtol": None, "num_steps": 10, "solver": GRW()}
        # TODO: need to implement GRW extending dfx.Euler
        # TODO: need to add t1 argument to sde_solve
        return jax.vmap(lambda x, y: sde_solve(self, None, x=x, y=y, t1=t, **kwargs))(
            x, y
        )

    @check_shapes("t: []", "yt: [N, y_dim]", "x: [N, x_dim]", "return: [N, y_dim]")
    def drift(self, t: Array, yt: Array, x: Array) -> Array:
        return jnp.zeros_like(yt)

    @check_shapes("t: []", "yt: [N, y_dim]", "x: [N, x_dim]")
    def diffusion(self, t, yt, x) -> LinearOperator:
        """projection operator"""
        Ktt = self.limiting_gram(yt)
        # np = yt.shape[-2] * yt.shape[-1]
        # Ktt = Ktt._add_diagonal(get_config().jitter * identity(np))
        sqrt_K = Ktt.to_root()
        beta_term = jnp.sqrt(self.beta_schedule(t))
        diffusion = beta_term * sqrt_K
        return diffusion

    def grad_log_heat_kernel_exp(self, x0, x, t):
        return self.metric.log(x0, x) / jnp.expand_dims(t, -1)

    def grad_marginal_log_prob(self, x0, x, t, thresh, n_max):
        cond = jnp.expand_dims(t <= thresh, -1)
        approx = self.grad_log_heat_kernel_exp(x0, x, t)
        log_heat_kernel = lambda x0, x, s: jnp.reshape(
            self._log_heat_kernel(x0, x, s, n_max=n_max), ()
        )
        logp_grad_fn = jax.grad(log_heat_kernel, argnums=1)
        logp_grad = jax.vmap(logp_grad_fn)(x0, x, t)
        exact = self.to_tangent(logp_grad, x)
        return jnp.where(cond, approx, exact)

    def _log_heat_kernel(self, x0, x, t, n_max):
        """
        log p_t(x, y) = \sum^\infty_n e^{-t \lambda_n} \psi_n(x) \psi_n(y)
        = \sum^\infty_n e^{-n(n+1)t} \frac{2n+d-1}{d-1} \frac{1}{A_{\mathbb{S}^n}} \mathcal{C}_n^{(d-1)/2}(x \cdot y
        """
        from neural_diffusion_processes.utils.misc import gegenbauer_polynomials

        # NOTE: Should we rely on the Russian roulette estimator even though the log would bias it?
        if len(t.shape) == len(x.shape):
            t = t[..., 0]
        t = t / 2  # NOTE: to match random walk
        d = self.dim
        if d == 1:
            n = jnp.expand_dims(jnp.arange(-n_max, n_max + 1), axis=-1)
            t = jnp.expand_dims(t, axis=0)
            sigma_squared = t  # NOTE: factor 2 is needed empirically to match kernel?
            cos_theta = jnp.sum(x0 * x, axis=-1)
            theta = jnp.arccos(cos_theta)
            coeffs = jnp.exp(-jnp.power(theta + 2 * math.pi * n, 2) / 2 / sigma_squared)
            prob = jnp.sum(coeffs, axis=0)
            prob = prob / jnp.sqrt(2 * math.pi * sigma_squared[0])
        else:
            n = jnp.expand_dims(jnp.arange(0, n_max + 1), axis=-1)
            t = jnp.expand_dims(t, axis=0)
            coeffs = (
                jnp.exp(-n * (n + 1) * t)
                * (2 * n + d - 1)
                / (d - 1)
                / self.metric.volume
            )
            inner_prod = jnp.sum(x0 * x, axis=-1)
            cos_theta = jnp.clip(inner_prod, -1.0, 1.0)
            P_n = gegenbauer_polynomials(
                alpha=(self.dim - 1) / 2, l_max=n_max, x=cos_theta
            )
            prob = jnp.sum(coeffs * P_n, axis=0)
        return jnp.log(prob)

    @check_shapes("t: []", "y: [N, y_dim]", "x: [N, x_dim]", "return: []")
    def loss(self, key, t: Array, y: Array, x: Array, network: ScoreNetwork) -> Array:
        raise NotImplementedError()
        # TODO: implement ISM or DSM (approx)
        s = self.beta_schedule.rescale_t(t)
        kwargs = {"thresh", "n_max"}
        logp_grad = self.grad_marginal_log_prob(x0, x, s, **kwargs)


def loss(sde: SDE, network: ScoreNetwork, batch: DataBatch, key):
    batch_size = len(batch.xs)
    t0 = sde.beta_schedule.t0
    t1 = sde.beta_schedule.t1

    key, tkey = jax.random.split(key)
    # Low-discrepancy sampling over t to reduce variance
    t = jax.random.uniform(tkey, (batch_size,), minval=t0, maxval=t1 / batch_size)
    t = t + (t1 / batch_size) * jnp.arange(batch_size)

    keys = jax.random.split(key, batch_size)
    losses = jax.vmap(sde.loss, in_axes=[0, 0, 0, 0, None])(
        keys, t, batch.ys, batch.xs, network
    )
    return jnp.mean(losses)


############################
##        Sampling        ##
############################


class LinOpControlTerm(dfx.ControlTerm):
    @staticmethod
    def prod(vf: LinearOperator, control: PyTree) -> PyTree:
        # return jtu.tree_map(lambda a, b: a @ b, vf, control)
        return vf @ control


# class MatVecControlTerm(dfx.ControlTerm):
#     @staticmethod
#     def prod(vf: PyTree, control: PyTree) -> PyTree:
#         return jtu.tree_map(lambda a, b: a @ b, vf, control)


def sde_solve(
    sde: SDE,
    network: ScoreNetwork,
    x,
    *,
    key,
    prob_flow: bool = False,
    num_steps: int = 100,
    y=None,
    solver: AbstractSolver = dfx.Heun(),
    rtol: float = 1e-4,
    atol: float = 1e-5,
    forward: bool = False,
    ts=None,
):
    if rtol is None or atol is None:
        stepsize_controller = ConstantStepSize()
    else:
        stepsize_controller = dfx.PIDController(rtol=rtol, atol=atol)

    key, ykey = jax.random.split(key)
    y = sde.sample_prior(ykey, x) if y is None else y
    y_dim = y.shape[-1]
    y = flatten(y)

    # NOTE: default is time-reversal
    if forward:
        t0, t1 = sde.beta_schedule.t0, sde.beta_schedule.t1
        drift_sde = lambda t, yt, arg: flatten(sde.drift(t, unflatten(yt, y_dim), arg))
    else:
        t1, t0 = sde.beta_schedule.t0, sde.beta_schedule.t1
        drift_sde = lambda t, yt, arg: flatten(
            sde.reverse_drift_sde(key, t, unflatten(yt, y_dim), arg, network)
        )
    dt = (t1 - t0) / num_steps  # TODO: dealing properly with endpoint?

    if prob_flow:
        reverse_drift_ode = lambda t, yt, arg: flatten(
            sde.reverse_drift_ode(key, t, unflatten(yt, y_dim), arg, network)
        )
        terms = dfx.ODETerm(reverse_drift_ode)
    else:
        shape = jax.ShapeDtypeStruct(y.shape, y.dtype)
        key, subkey = jax.random.split(key)
        bm = dfx.VirtualBrownianTree(
            t0=t0, t1=t1, tol=jnp.abs(dt), shape=shape, key=subkey
        )
        diffusion = lambda t, yt, arg: sde.diffusion(t, unflatten(yt, y_dim), arg)

        terms = dfx.MultiTerm(dfx.ODETerm(drift_sde), LinOpControlTerm(diffusion, bm))

    saveat = dfx.SaveAt(t1=True) if ts is None else dfx.SaveAt(ts=ts)
    out = dfx.diffeqsolve(
        terms,
        solver=solver,
        t0=t0,
        t1=t1,
        dt0=dt,
        y0=y,
        args=x,
        # adjoint=dfx.NoAdjoint(),
        stepsize_controller=stepsize_controller,
        saveat=saveat,
    )
    ys = out.ys
    return unflatten(ys, y_dim)


# @check_shapes(
#     "x_context: [num_context, x_dim]",
#     "y_context: [num_context, y_dim]",
#     "x_test: [num_target, x_dim]",
#     "return: [num_target, y_dim]",
# )
# def conditional_sample(
#     sde: SDE,
#     network: ScoreNetwork,
#     x_context,
#     y_context,
#     x_test,
#     *,
#     key,
#     num_steps: int = 100,
#     num_inner_steps: int = 5
# ):
#     # TODO: Langevin dynamics option
#     num_context = len(x_context)
#     num_target = len(x_test)
#     y_dim = y_context.shape[-1]

#     shape_augmented_state = [(num_context + num_target) * y_dim]
#     t0 = sde.beta_schedule.t0
#     t1 = sde.beta_schedule.t1
#     ts = jnp.linspace(t1, t0, num_steps, endpoint=True)
#     dt = ts[0] - ts[1]

#     solver = dfx.Euler()
#     # reverse ODE:
#     reverse_drift_ode = lambda t, yt, arg: flatten(
#         sde.reverse_drift_ode(key, t, unflatten(yt, y_dim), arg, network)
#     )
#     ode_terms_reverse = dfx.ODETerm(reverse_drift_ode)

#     # TODO: argument for using reverse SDE vs ODE
#     # reverse SDE:
#     # shape = jax.ShapeDtypeStruct(shape_augmented_state, y_context.dtype)
#     # key, subkey = jax.random.split(key)
#     # bm = dfx.VirtualBrownianTree(t0=t1, t1=t0, tol=dt, shape=shape, key=subkey)
#     # ode_terms_reverse = dfx.MultiTerm(dfx.ODETerm(reverse_drift_sde), dfx.ControlTerm(diffusion, bm))

#     # forward SDE:
#     shape = jax.ShapeDtypeStruct(shape_augmented_state, y_context.dtype)
#     key, subkey = jax.random.split(key)
#     bm = dfx.VirtualBrownianTree(t0=t0, t1=t1, tol=dt, shape=shape, key=subkey)
#     diffusion = lambda t, yt, arg: sde.diffusion(t, unflatten(yt, y_dim), arg)
#     drift = lambda t, yt, arg: flatten(sde.drift(t, unflatten(yt, y_dim), arg))
#     sde_terms_forward = dfx.MultiTerm(
#         dfx.ODETerm(drift), LinOpControlTerm(diffusion, bm)
#     )

#     def inner_loop(key, yt, t):
#         yt_context = flatten(sde.sample_marginal(key, t, x_context, y_context))
#         yt_augmented = jnp.concatenate([yt_context, yt], axis=0)
#         x_augmented = jnp.concatenate([x_context, x_test], axis=0)

#         # reverse step
#         yt_m_dt, *_ = solver.step(
#             ode_terms_reverse,
#             t,
#             t - dt,
#             yt_augmented,
#             x_augmented,
#             None,
#             made_jump=False,
#         )

#         # forward step
#         yt, *_ = solver.step(
#             sde_terms_forward, t - dt, t, yt_m_dt, x_augmented, None, made_jump=False
#         )

#         # strip context from augmented state
#         return yt[num_context * y_dim :], yt_m_dt[num_context * y_dim :]

#     def outer_loop(key, yt, t):
#         _, yt_m_dt = jax.lax.scan(
#             lambda yt, key: inner_loop(key, yt, t),
#             yt,
#             jax.random.split(key, num_inner_steps),
#         )
#         yt = yt_m_dt[-1]
#         return yt, yt

#     key, subkey = jax.random.split(key)
#     yT = flatten(sde.sample_prior(subkey, x_test))

#     xs = (ts[:-1], jax.random.split(key, len(ts) - 1))
#     y0, _ = jax.lax.scan(lambda yt, x: outer_loop(x[1], yt, x[0]), yT, xs)
#     return unflatten(y0, y_dim)


# @eqx.filter_jit
@check_shapes(
    "x_context: [num_context, x_dim]",
    "y_context: [num_context, y_dim]",
    "x_test: [num_target, x_dim]",
    "return: [num_target, y_dim]",
)
def conditional_sample2(
    sde: SDE,
    network: ScoreNetwork,
    x_context,
    y_context,
    x_test,
    *,
    key,
    num_steps: int = 100,
    num_inner_steps: int = 5,
    prob_flow: bool = True,
    langevin_kernel=True,
    psi: float = 1.0,
    lambda0: float = 1.0,
    tau: float = None,
):
    # TODO: Langevin dynamics option

    num_context = len(x_context)
    num_target = len(x_test)
    y_dim = y_context.shape[-1]
    shape_augmented_state = [(num_context + num_target) * y_dim]
    x_augmented = jnp.concatenate([x_context, x_test], axis=0)

    t0 = sde.beta_schedule.t0
    t1 = sde.beta_schedule.t1
    ts = jnp.linspace(t1, t0, num_steps, endpoint=True)
    dt = ts[0] - ts[1]
    tau = tau if tau is not None else t1

    solver = dfx.Euler()

    diffusion = lambda t, yt, arg: sde.diffusion(t, unflatten(yt, y_dim), arg)
    if not prob_flow:
        # reverse SDE:
        reverse_drift_sde = lambda t, yt, arg: flatten(
            sde.reverse_drift_sde(key, t, unflatten(yt, y_dim), arg, network)
        )

        shape = jax.ShapeDtypeStruct(shape_augmented_state, y_context.dtype)
        key, subkey = jax.random.split(key)
        bm = dfx.VirtualBrownianTree(t0=t1, t1=t0, tol=dt, shape=shape, key=key)
        terms_reverse = dfx.MultiTerm(
            dfx.ODETerm(reverse_drift_sde), LinOpControlTerm(diffusion, bm)
        )
    else:
        # reverse ODE:
        reverse_drift_ode = lambda t, yt, arg: flatten(
            sde.reverse_drift_ode(key, t, unflatten(yt, y_dim), arg, network)
        )
        terms_reverse = dfx.ODETerm(reverse_drift_ode)

    # langevin dynamics:
    def reverse_drift_langevin(t, yt, x) -> Array:
        yt = unflatten(yt, y_dim)
        score = flatten(sde.score(key, t, yt, x, network))
        if langevin_kernel:
            if sde.is_score_preconditioned:
                score = score
            else:
                score = sde.limiting_gram(x) @ score
        else:
            if sde.is_score_preconditioned:
                score = sde.limiting_gram(x).solve(score)
            else:
                score = score
        return 0.5 * sde.beta_schedule(t) * score

    def diffusion_langevin(t, yt, x) -> LinearOperator:
        if langevin_kernel:
            return diffusion(t, yt, x)
        else:
            return jnp.sqrt(sde.beta_schedule(t)) * identity(yt.shape[-1])

    key, subkey = jax.random.split(key)
    shape = jax.ShapeDtypeStruct(shape_augmented_state, y_context.dtype)
    bm = dfx.VirtualBrownianTree(t0=t0, t1=t1, tol=dt, shape=shape, key=subkey)
    # bm = dfx.UnsafeBrownianPath(shape=shape, key=subkey)
    langevin_terms = dfx.MultiTerm(
        dfx.ODETerm(reverse_drift_langevin), LinOpControlTerm(diffusion_langevin, bm)
    )

    def sample_marginal(key, t, x_context, y_context):
        if len(y_context) == 0:
            return y_context
        else:
            return flatten(sde.sample_marginal(key, t, x_context, y_context))

    def inner_loop(key, ys, t):
        # reverse step
        yt, yt_context = ys
        yt_context = sample_marginal(
            key, t, x_context, y_context
        )  # NOTE: should resample?
        yt_augmented = jnp.concatenate([yt_context, yt], axis=0)

        # yt_m_dt, *_ = solver.step(
        #     langevin_terms,
        #     t - dt,
        #     t,
        #     # t + dt,
        #     yt_augmented,
        #     x_augmented,
        #     None,
        #     made_jump=False,
        # )

        yt_m_dt = yt_augmented
        yt_m_dt += (
            lambda0
            * psi
            * dt
            * reverse_drift_langevin(t - dt, yt_augmented, x_augmented)
        )
        noise = (
            jnp.sqrt(psi)
            * jnp.sqrt(dt)
            * jax.random.normal(key, shape=yt_augmented.shape)
        )
        yt_m_dt += diffusion_langevin(t - dt, yt_augmented, x_augmented) @ noise
        # yt_m_dt += langevin_terms.contr(t, t)[0] * langevin_terms.vf(t, yt_augmented, x_augmented)[0]
        # yt_m_dt += langevin_terms.vf(t, yt_augmented, x_augmented)[1] @ noise

        yt = yt_m_dt[num_context * y_dim :]
        # strip context from augmented state
        return (yt, yt_context), yt_m_dt

    def outer_loop(key, yt, t):
        # jax.debug.print("time {t}", t=t)

        # yt_context = sde.sample_marginal(key, t, x_context, y_context)
        yt_context = sample_marginal(key, t, x_context, y_context)
        # yt_context = y_context #NOTE: doesn't need to be noised?
        yt_augmented = jnp.concatenate([yt_context, yt], axis=0)

        yt_m_dt, *_ = solver.step(
            terms_reverse,
            t,
            t - dt,
            yt_augmented,
            x_augmented,
            None,
            made_jump=False,
        )
        # yt_m_dt = yt_augmented
        # yt_m_dt += -dt * reverse_drift_diffeq(t, yt_augmented, x_augmented)
        # # yt_m_dt += terms_reverse.contr(t, t-dt) * terms_reverse.vf(t, yt_augmented, x_augmented)
        # noise = jax.random.normal(key, shape=yt_augmented.shape)
        # yt_m_dt += jnp.sqrt(dt) * sde.diffusion(t, yt_augmented, x_augmented) @ noise

        def corrector(key, yt, yt_context, t):
            _, yt_m_dt = jax.lax.scan(
                lambda ys, key: inner_loop(key, ys, t),
                (yt, yt_context),
                jax.random.split(key, num_inner_steps),
            )
            yt = yt_m_dt[-1][num_context * y_dim :]
            return yt

        yt = jax.lax.cond(
            tau > t,
            corrector,
            lambda key, yt, yt_context, t: yt,
            key,
            yt,
            yt_context,
            t,
        )
        return yt, yt

    key, subkey = jax.random.split(key)
    yT = flatten(sde.sample_prior(subkey, x_test))

    xs = (ts[:-1], jax.random.split(key, len(ts) - 1))
    y0, _ = jax.lax.scan(lambda yt, x: outer_loop(x[1], yt, x[0]), yT, xs)
    return unflatten(y0, y_dim)


############################
## Likelihood evaluation  ##
############################


def get_estimate_div_fn(fn):
    """Create the divergence function of `fn` using the Hutchinson-Skilling trace estimator."""

    @check_shapes("t: []", "y: [N, y_dim]", "eps: [K, M, y_dim]", "return: []")
    def div_fn(
        t, y: jnp.ndarray, arg, eps: jnp.ndarray, num_context=None
    ) -> jnp.ndarray:
        y_dim = y.shape[-1]
        if num_context:
            yc = y[:num_context]
            y = y[num_context:]
            flattened_fn = lambda y: flatten(
                fn(t, jnp.concatenate([yc, unflatten(y, y_dim)], axis=0), arg)[
                    num_context:
                ]
            )
        else:
            flattened_fn = lambda y: flatten(fn(t, unflatten(y, y_dim), arg))
        _, vjp_fn = jax.vjp(flattened_fn, flatten(y))

        # NOTE: sequential
        # def f(carry, eps):
        #     (eps_dfdy,) = vjp_fn(flatten(eps))
        #     trace_estimate = jnp.sum(eps_dfdy * flatten(eps), axis=-1)
        #     return carry + trace_estimate, None

        # sums, _ = jax.lax.scan(f, 0., eps)
        # return sums / eps.shape[0]

        # NOTE: parallel
        def f(eps):
            (eps_dfdy,) = vjp_fn(flatten(eps))
            trace_estimate = jnp.sum(eps_dfdy * flatten(eps), axis=-1)
            return trace_estimate

        return jax.vmap(f)(eps).mean(axis=0)

    return div_fn


def get_exact_div_fn(fn):
    "flatten all but the last axis and compute the true divergence"

    @check_shapes("t: []", "y: [N, y_dim]", "return: []")
    def div_fn(t, y, arg, num_context=None) -> jnp.ndarray:
        # print("y", y.shape)
        # print("num_context", num_context)
        y_dim = y.shape[-1]
        if num_context:
            yc = y[:num_context]
            y = y[num_context:]
<<<<<<< HEAD
            flattened_fn = lambda y: flatten(
                fn(t, jnp.concatenate([yc, unflatten(y, y_dim)], axis=0), arg)[
                    num_context:
                ]
            )
            # flattened_fn = lambda y: fn(t, jnp.concatenate([yc, y], axis=0), arg)[num_context:]
=======
            # flattened_fn = lambda y: flatten(fn(t, jnp.concatenate([yc, unflatten(y, y_dim)], axis=0), arg)[num_context:])
            flattened_fn = lambda y: fn(t, jnp.concatenate([yc, y], axis=0), arg)[
                num_context:
            ]
>>>>>>> 0cb5960b
        else:
            # flattened_fn = lambda y: flatten(fn(t, unflatten(y, y_dim), arg))
            flattened_fn = lambda y: fn(t, y, arg)
        # jac = jax.jacrev(flattened_fn)(flatten(y))
        jac = jax.jacrev(flattened_fn)(y)
        # print("jac", jac.shape)
        # jac = jac.reshape(np.prod(jac.shape[:2]), np.prod(jac.shape[:2]))
        # jac = rearrange(jac, "n1 p1 n2 p2 -> (n1 p1) (n2 p2)")
        jac = rearrange(jac, "n1 p1 n2 p2 -> (p1 n1) (p2 n2)")
        # print("jac", jac.shape)
        return jnp.trace(jac, axis1=-1, axis2=-2)

    return div_fn


def get_div_fn(drift_fn, hutchinson_type):
    """Divergence of the drift function."""
    if hutchinson_type == "None":
        return lambda y, t, context, eps, **kwargs: get_exact_div_fn(drift_fn)(
            y, t, context, **kwargs
        )
    else:
        return lambda y, t, context, eps, **kwargs: get_estimate_div_fn(drift_fn)(
            y, t, context, eps, **kwargs
        )


def div_noise(
    rng: jax.random.KeyArray, shape: Sequence[int], hutchinson_type: str
) -> jnp.ndarray:
    """Sample noise for the hutchinson estimator."""
    if hutchinson_type == "Gaussian":
        epsilon = jax.random.normal(rng, shape)
    elif hutchinson_type == "Rademacher":
        epsilon = (
            jax.random.randint(rng, shape, minval=0, maxval=2).astype(jnp.float32) * 2
            - 1
        )
    elif hutchinson_type == "None":
        epsilon = None
    else:
        raise NotImplementedError(f"Hutchinson type {hutchinson_type} unknown.")
    return epsilon


@check_shapes("x: [N, x_dim]", "y: [N, y_dim]")  # , "return: []")
def log_prob(
    sde: SDE,
    network: ScoreNetwork,
    x,
    y,
    *,
    key,
    # dt=1e-3/2,
    num_steps: int = 100,
    solver: AbstractSolver = Tsit5(),
    rtol: float = 1e-3,
    atol: float = 1e-4,
    hutchinson_type: str = "None",
    hutchinson_samples: int = 1,
    forward: bool = True,
    ts=None,
    return_all: bool = False,
    x_known: Optional[Array] = None,
    y_known: Optional[Array] = None,
):
    if rtol is None or atol is None:
        stepsize_controller = ConstantStepSize()
    else:
        stepsize_controller = dfx.PIDController(rtol=rtol, atol=atol)

    if forward:
        t0, t1 = sde.beta_schedule.t0, sde.beta_schedule.t1
    else:
        t1, t0 = sde.beta_schedule.t0, sde.beta_schedule.t1
        # dt = -1.0 * abs(dt)
    dt = (t1 - t0) / num_steps
    # dt = 1e-3/2.

    reverse_drift_ode = lambda t, yt, arg: sde.reverse_drift_ode(
        key, t, yt, arg, network
    )
    div_fn = get_div_fn(reverse_drift_ode, hutchinson_type)
    eps = div_noise(key, (hutchinson_samples, *y.shape), hutchinson_type)

    if x_known is not None and y_known is not None:
        num_context = len(x_known)
        xs = x
        ys = y
        x = jnp.concatenate([x_known, x], axis=0)
        y = jnp.concatenate([y_known, y], axis=0)
        div_fn = partial(div_fn, num_context=num_context)

    # eps = div_noise(key, y.shape, hutchinson_type)
    y_dim = y.shape[-1]
    y = flatten(y)

    @jax.jit
    def logp_wrapper(t, carry, static_args):
        yt, _ = carry
        eps, x = static_args
        yt = unflatten(yt, y_dim)

        drift = flatten(reverse_drift_ode(t, yt, x))
        logp = div_fn(t, yt, x, eps)
        return drift, logp

    terms = dfx.ODETerm(logp_wrapper)
    # NOTE: should we resample?
    saveat = dfx.SaveAt(t1=True) if ts is None else dfx.SaveAt(ts=ts)

    sol = dfx.diffeqsolve(
        terms,
        solver,
        t0=t0,
        t1=t1,  # -1e-3,
        dt0=dt,
        y0=(y, 0.0),
        args=(eps, x),
        # adjoint=dfx.NoAdjoint(),
        stepsize_controller=stepsize_controller,
        saveat=saveat,
    )
    yT, delta_logp = sol.ys
    yT = unflatten(yT, y_dim)
    nfe = sol.stats["num_steps"]
<<<<<<< HEAD
    logp_prior = jax.vmap(lambda y: sde.log_prob_prior(x, y))(yT)
=======
    if x_known is not None and y_known is not None:
        print("yT", yT.shape)
        print("yT[num_context:]", yT[num_context:].shape)
        print("x", x.shape)
        print("x[num_context:]", x[num_context:].shape)
        logp_prior = jax.vmap(
            lambda y: sde.log_prob_prior(x[num_context:], y[num_context:])
        )(yT)
    else:
        logp_prior = jax.vmap(lambda y: sde.log_prob_prior(x, y))(yT)
    # logp_prior = jax.vmap(lambda y: sde.log_prob_prior(x, y))(yT)
>>>>>>> 0cb5960b

    if return_all:
        return logp_prior, delta_logp, nfe, yT
    else:
        return logp_prior + delta_logp, nfe<|MERGE_RESOLUTION|>--- conflicted
+++ resolved
@@ -39,10 +39,7 @@
     log_prob_prior_gp,
     promote_compute_engines,
     SumKernel,
-<<<<<<< HEAD
-=======
     SquaredLinearOperator,
->>>>>>> 0cb5960b
 )
 from .utils.misc import flatten, unflatten
 from .config import get_config
@@ -291,15 +288,9 @@
     def loss(self, key, t: Array, y: Array, x: Array, network: ScoreNetwork) -> Array:
         # TODO: this is DSM loss, refactor to enable ISM loss etc
         """grad log p(y_t|y_0) = - \Sigma^-1 (y_t - mean)"""
-<<<<<<< HEAD
-
-        factor = 1.0 - jnp.exp(-self.beta_schedule.B(t))
-        std = jnp.sqrt(factor)
-=======
         y_dim = y.shape[-1]
         var = 1.0 - jnp.exp(-self.beta_schedule.B(t))
         std = jnp.sqrt(var)
->>>>>>> 0cb5960b
         # TODO: allow for 'likelihood' weight with weight=diffusion**2?
         # if self.weighted:
         #     weight = var
@@ -316,15 +307,6 @@
         yt = unflatten(affine_transformation(Z), y_dim)
 
         precond_score_net = self.score(nkey, t, yt, x, network)
-<<<<<<< HEAD
-        precond_noise = sqrt @ Z
-        # precond_noise = sqrt.T.solve(Z)
-        if not self.is_score_preconditioned:
-            precond_noise = self.limiting_gram(x).solve(precond_noise)
-        loss = jnp.square(
-            std**2 * precond_score_net + unflatten(precond_noise, y.shape[-1])
-        )
-=======
 
         # print("self.is_score_preconditioned", self.is_score_preconditioned)
 
@@ -362,7 +344,6 @@
         # precond_score_net = self.score(nkey, t, yt, x, network)
         # loss = (unflatten(out, y.shape[-1]) - precond_score_net) ** 2
 
->>>>>>> 0cb5960b
         loss = jnp.mean(jnp.sum(loss, -1))
         return loss
 
@@ -923,19 +904,10 @@
         if num_context:
             yc = y[:num_context]
             y = y[num_context:]
-<<<<<<< HEAD
-            flattened_fn = lambda y: flatten(
-                fn(t, jnp.concatenate([yc, unflatten(y, y_dim)], axis=0), arg)[
-                    num_context:
-                ]
-            )
-            # flattened_fn = lambda y: fn(t, jnp.concatenate([yc, y], axis=0), arg)[num_context:]
-=======
             # flattened_fn = lambda y: flatten(fn(t, jnp.concatenate([yc, unflatten(y, y_dim)], axis=0), arg)[num_context:])
             flattened_fn = lambda y: fn(t, jnp.concatenate([yc, y], axis=0), arg)[
                 num_context:
             ]
->>>>>>> 0cb5960b
         else:
             # flattened_fn = lambda y: flatten(fn(t, unflatten(y, y_dim), arg))
             flattened_fn = lambda y: fn(t, y, arg)
@@ -1062,9 +1034,6 @@
     yT, delta_logp = sol.ys
     yT = unflatten(yT, y_dim)
     nfe = sol.stats["num_steps"]
-<<<<<<< HEAD
-    logp_prior = jax.vmap(lambda y: sde.log_prob_prior(x, y))(yT)
-=======
     if x_known is not None and y_known is not None:
         print("yT", yT.shape)
         print("yT[num_context:]", yT[num_context:].shape)
@@ -1076,7 +1045,6 @@
     else:
         logp_prior = jax.vmap(lambda y: sde.log_prob_prior(x, y))(yT)
     # logp_prior = jax.vmap(lambda y: sde.log_prob_prior(x, y))(yT)
->>>>>>> 0cb5960b
 
     if return_all:
         return logp_prior, delta_logp, nfe, yT
