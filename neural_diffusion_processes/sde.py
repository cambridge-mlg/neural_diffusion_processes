--- conflicted
+++ resolved
@@ -25,16 +25,14 @@
 from .utils.types import Tuple, Callable, Mapping, Sequence
 from .data import DataBatch
 from .kernels import prior_gp, sample_prior_gp, log_prob_prior_gp, promote_compute_engines, SumKernel
-from .utils.constants import JITTER
 from .utils.misc import flatten, unflatten
+from .config import get_config
 
 
 class AbstractMeanFunction(gpjax.mean_functions.AbstractMeanFunction):
     def init_params(self, key):
         return {}
 
-<<<<<<< HEAD
-=======
 def scale_kernel_variance(params, coeff):
     if isinstance(params, list):
         for k in params:
@@ -42,7 +40,6 @@
     else:
         params["variance"] = params["variance"] * coeff
     return params
->>>>>>> 9da93131
 
 class ScoreNetwork(Callable):
     @abstractmethod
@@ -79,36 +76,13 @@
 
 @dataclasses.dataclass
 class SDE:
-<<<<<<< HEAD
-    def __init__(
-        self,
-        limiting_kernel: jaxkern.base.AbstractKernel,
-        limiting_mean_fn: gpjax.mean_functions.AbstractMeanFunction,
-        limiting_params: Mapping,
-        beta_schedule: LinearBetaSchedule,
-        std_trick: bool = True,
-        residual_trick: bool = True,
-        is_score_preconditioned: bool = True,
-    ):
-        self.limiting_kernel = limiting_kernel
-        self.limiting_mean_fn = limiting_mean_fn
-        assert isinstance(self.limiting_mean_fn, (Zero, Constant))
-        self.limiting_params = limiting_params
-        self.beta_schedule = beta_schedule
-        # self.weighted = True
-        self.std_trick = std_trick
-        self.residual_trick = residual_trick
-        self.is_score_preconditioned = is_score_preconditioned
-=======
     limiting_kernel: jaxkern.base.AbstractKernel
     limiting_mean_fn: gpjax.mean_functions.AbstractMeanFunction
     limiting_params: Mapping
     beta_schedule: LinearBetaSchedule
     std_trick: bool = True
     residual_trick: bool = True
-    precond: bool = True
-    exact: bool = False
->>>>>>> 9da93131
+    is_score_preconditioned: bool = True
 
     @check_shapes("x: [N, x_dim]", "return: [N, y_dim]")
     def sample_prior(self, key, x):
@@ -173,12 +147,8 @@
 
         # Cov[Y_t|Y_0]
         cov_coef = jnp.exp(-self.beta_schedule.B(t))
-<<<<<<< HEAD
         k0_params = copy.deepcopy(k0_params)
-        k0_params["variance"] = k0_params["variance"] * cov_coef
-=======
         k0_params = scale_kernel_variance(k0_params, cov_coef)
->>>>>>> 9da93131
         kt_param = copy.deepcopy(self.limiting_params["kernel"])
         kt_param = scale_kernel_variance(kt_param, 1.0 - cov_coef)
         k0t = SumKernel([k0, self.limiting_kernel])
@@ -201,7 +171,7 @@
         np = yt.shape[-2] * yt.shape[-1]
         del yt
         Ktt = self.limiting_gram(x)
-        Ktt = Ktt._add_diagonal(JITTER * identity(np))
+        Ktt = Ktt._add_diagonal(get_config().jitter * identity(np))
         sqrt_K = Ktt.to_root()
         beta_term = jnp.sqrt(self.beta_schedule(t))
         diffusion = beta_term * sqrt_K
@@ -209,7 +179,6 @@
 
     @check_shapes("t: []", "yt: [N, y_dim]", "x: [N, x_dim]", "return: [N, y_dim]")
     def score(self, key, t: Array, yt: Array, x: Array, network: ScoreNetwork) -> Array:
-<<<<<<< HEAD
         """ This parametrises the (preconditioned) score K(x,x) grad log p(y_t|x) """
         score = network(t, yt, x, key=key)
         if self.std_trick:
@@ -224,6 +193,7 @@
         return score
     
     def get_exact_score(self, mean0: AbstractMeanFunction, k0: jaxkern.base.AbstractKernel, params0: Mapping) -> ScoreNetwork:
+        """Returns a ScoreNetwork which computes the returns the true score. Can only be computed for a Gaussian data dist."""
 
         class _ExactScoreNetwork(ScoreNetwork):
             "Exact marginal score in Gaussian setting"
@@ -231,7 +201,7 @@
                 y0 = mean0(params0["mean_function"], x)
                 mu_t, k_t, params = self.pt(t, y0, k0, params0["kernel"])
                 b = yt - mu_t(params['mean_function'], x)
-                Sigma_t = k_t.gram(params['kernel'], x) + identity(len(x)) * JITTER
+                Sigma_t = k_t.gram(params['kernel'], x) + identity(len(x)) * get_config().jitter
                 # Σ⁻¹ (yt - m_0(x))
                 Sigma_inv_b = Sigma_t.solve(b)
                 return - Sigma_inv_b
@@ -239,77 +209,8 @@
         return _ExactScoreNetwork()
         
 
-    # @check_shapes("t: []", "yt: [N, y_dim]", "x: [N, x_dim]", "return: [N, y_dim]")
-    # def score(self, key, t: Array, yt: Array, x: Array, network: ScoreNetwork) -> Array:
-    #     # return 2 * self.drift(t, yt, x) / self.beta_schedule(t)
-    #     # return jnp.zeros_like(yt)
-    #     from neural_diffusion_processes.kernels import RBFCurlFree
-    #     def pt(t):
-    #         return self.pt(
-    #             t,
-    #             # y0=partial(gpjax.Zero(2), {}),
-    #             y0=jnp.zeros_like(yt),
-    #             k0=RBFCurlFree(),
-    #             k0_params={"variance": 10, "lengthscale": 2.23606797749979},
-    #             # k0_params=RBFCurlFree().init_params(None),
-    #         )
-=======
-        """ This parametrise the preconditioned score K(x,x) grad log p(y_t|x) """
-        if self.exact:
-            return self.exact_score(key, t, yt, x, network)
-        else:
-            score = network(t, yt, x, key=key)
-            if self.std_trick:
-                std = jnp.sqrt(1.0 - jnp.exp(-self.beta_schedule.B(t)))
-                score = score / (std + 1e-3)
-            if self.residual_trick:
-                # NOTE: s.t. bwd SDE = fwd SDE
-                fwd_drift = self.drift(t, yt, x)
-                residual = 2 * fwd_drift / (self.beta_schedule(t) + 1e-3)
-                score += residual
-            return score
->>>>>>> 9da93131
-
-    @check_shapes("t: []", "yt: [N, y_dim]", "x: [N, x_dim]", "return: [N, y_dim]")
-    def exact_score(self, key, t: Array, yt: Array, x: Array, network: ScoreNetwork) -> Array:
-        from neural_diffusion_processes.kernels import RBFCurlFree, WhiteVec
-        solve_lower_triangular = partial(jax.scipy.linalg.solve_triangular, lower=True)  # L⁻¹ x
-        solve_upper_triangular = partial(jax.scipy.linalg.solve_triangular, lower=False)  # U⁻¹ x
-        k0 = RBFCurlFree()
-        k0_params = {"variance": 10, "lengthscale": 2.23606797749979}
-        k0 = SumKernel([k0, WhiteVec(2)])
-        k0_params = [k0_params, {"variance": 0.02}]
-        def pt(t):
-            return self.pt(t, y0=jnp.zeros_like(yt), k0=k0, k0_params=k0_params)
-        
-        # mu_t, k_t, params = pt(t)
-        b = yt# - mu_t({}, x)
-        n = b.shape[0] * b.shape[1]
-        b = flatten(b)
-        
-        SigmaT = self.limiting_gram(x)
-        # Sigma_t = k_t.gram(params['kernel'], x)
-        # Sigma_t = Sigma_t._add_diagonal(identity(n) * JITTER)
-        # Sigma_inv_b = Sigma_t.solve(b)
-        # out = - (SigmaT @ Sigma_inv_b)
-    
-        # k0 = RBFCurlFree()
-        # k0_params={"variance": 10, "lengthscale": 2.23606797749979}
-
-        cov_coef = jnp.exp(-self.beta_schedule.B(t))
-        Sigma_t = (1 - cov_coef) * SigmaT.to_dense()
-        Sigma0 = k0.gram(k0_params, x)
-        Sigma_t += cov_coef * Sigma0.to_dense() 
-        Lt = jnp.linalg.cholesky(Sigma_t + JITTER * jnp.eye(n))
-        Sigma_inv_b = solve_upper_triangular(jnp.transpose(Lt), solve_lower_triangular(Lt, b))
-        out = - (SigmaT @ Sigma_inv_b)
-
-        return unflatten(out, yt.shape[-1])
-
-
     @check_shapes("t: []", "yt: [N, y_dim]", "x: [N, x_dim]", "return: [N, y_dim]")
     def reverse_drift_ode(self, key, t: Array, yt: Array, x: Array, network) -> Array:
-<<<<<<< HEAD
         score = self.score(key, t, yt, x, network)
 
         if self.is_score_preconditioned:
@@ -332,19 +233,6 @@
             diffusion_term = sigma2 @ score
 
         return self.drift(t, yt, x) - diffusion_term
-=======
-        second_term = 0.5 * self.beta_schedule(t) * self.score(key, t, yt, x, network)
-        if not self.precond:
-            second_term = unflatten(self.limiting_gram(x) @ flatten(second_term), yt.shape[-1])
-        return self.drift(t, yt, x) - second_term
-
-    @check_shapes("t: []", "yt: [N, y_dim]", "x: [N, x_dim]", "return: [N, y_dim]")
-    def reverse_drift_sde(self, key, t: Array, yt: Array, x: Array, network) -> Array:
-        second_term = self.beta_schedule(t) * self.score(key, t, yt, x, network)
-        if not self.precond:
-            second_term = unflatten(self.limiting_gram(x) @ flatten(second_term), yt.shape[-1])
-        return self.drift(t, yt, x) - second_term
->>>>>>> 9da93131
 
     @check_shapes("t: []", "y: [N, y_dim]", "x: [N, x_dim]", "return: []")
     def loss(self, key, t: Array, y: Array, x: Array, network: ScoreNetwork) -> Array:
@@ -370,18 +258,11 @@
 
         precond_score_net = self.score(nkey, t, yt, x, network)
         precond_noise = sqrt @ Z
-        if not self.precond:
+        if not self.is_score_preconditioned:
             precond_noise = self.limiting_gram(x).solve(precond_noise)
         loss = jnp.square(std * precond_score_net + unflatten(precond_noise, y.shape[-1]))
         loss = jnp.mean(jnp.sum(loss, -1))
         return loss
-
-        yt = sample_prior_gp(ekey, μ0t, k0t, params, x)
-        precond_score = -(yt - μ0t(params["mean_function"], x))# / factor
-        precond_score_net = self.score(nkey, t, yt, x, network)
-        loss = jnp.mean(jnp.sum(jnp.square(precond_score - factor * precond_score_net), -1))
-        # return factor * loss
-        return loss / factor
 
 
 def loss(sde: SDE, network: ScoreNetwork, batch: DataBatch, key):
@@ -593,16 +474,10 @@
     *,
     key,
     num_steps: int = 100,
-<<<<<<< HEAD
-    num_inner_steps: int = 20,
-    # prob_flow: bool = False
-    prob_flow: bool = True
-=======
     num_inner_steps: int = 5,
     prob_flow: bool = True,
     langevin_kernel = True,
     alpha: float = 1.
->>>>>>> 9da93131
 ):
     # TODO: Langevin dynamics option
 
@@ -637,30 +512,17 @@
         )
         terms_reverse = dfx.ODETerm(reverse_drift_ode)
 
-<<<<<<< HEAD
-    # Langevin step
-    def reverse_drift_langevin(t, yt, x):
-        print("NEW")
-        yt = unflatten(yt, y_dim)
-        # scale = sde.diffusion(t, yt, x=x)
-        # return 0.5 * scale @ (scale.T @ flatten(sde.score(key, t, yt, x, network)))
-        scale = sde.beta_schedule(t)
-        # scale = sde.diffusion(t, yt, x).to_dense()
-        # scale2 = scale @ scale.T
-        # return flatten(0.5 * scale2 @ sde.score(key, t, yt, x, network))
-        return flatten(0.5 * scale ** 2 * sde.score(key, t, yt, x, network))
-=======
     # langevin dynamics:
     def reverse_drift_langevin(t, yt, x) -> Array:
         yt = unflatten(yt, y_dim)
         score = flatten(sde.score(key, t, yt, x, network))
         if langevin_kernel:
-            if sde.precond:
+            if sde.is_score_preconditioned:
                 score = score
             else:
                 score = sde.limiting_gram(x) @ score
         else:
-            if sde.precond:
+            if sde.is_score_preconditioned:
                 score = sde.limiting_gram(x).solve(score)
             else:
                 score = score
@@ -671,7 +533,6 @@
             return diffusion(t, yt, x)
         else:
             return jnp.sqrt(sde.beta_schedule(t)) * identity(yt.shape[-1])
->>>>>>> 9da93131
 
     key, subkey = jax.random.split(key)
     shape = jax.ShapeDtypeStruct(shape_augmented_state, y_context.dtype)
@@ -810,8 +671,9 @@
 
 
 def get_div_fn(drift_fn, hutchinson_type):
-    """Pmapped divergence of the drift function."""
+    """Divergence of the drift function."""
     if hutchinson_type == "None":
+        print("EXACT")
         return lambda y, t, context, eps: get_exact_div_fn(drift_fn)(y, t, context)
     else:
         return lambda y, t, context, eps: get_estimate_div_fn(drift_fn)(
@@ -887,6 +749,7 @@
     #NOTE: should we resample?
     saveat = dfx.SaveAt(t1=True) if ts is None else dfx.SaveAt(ts=ts)
 
+    print(t0,t1,dt)
     sol = dfx.diffeqsolve(
         terms,
         solver,
@@ -895,7 +758,7 @@
         dt0=dt,
         y0=(y, 0.0),
         args=(eps, x),
-        adjoint=dfx.NoAdjoint(),
+        # adjoint=dfx.NoAdjoint(),
         stepsize_controller=stepsize_controller,
         saveat=saveat
     )
