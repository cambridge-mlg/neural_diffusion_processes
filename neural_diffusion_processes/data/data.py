from __future__ import annotations
from typing import Tuple, Iterator, Optional, Mapping, Union, Sequence
import dataclasses

import jax
import jax.numpy as jnp
import jax.random as jr
from simple_pytree import Pytree
from check_shapes import check_shapes, check_shape
from jaxtyping import Array


@dataclasses.dataclass
class DataBatch(Pytree):
    xs: Array
    ys: Array
    xc: Array | None = None
    yc: Array | None = None
    mask: Array | None = None
    mask_context: Array | None = None

    @property
    def batch_size(self) -> int:
        return self.xs.shape[0]

    @property
    def num_targets(self) -> int:
        if self.mask is None:
            return self.xs.shape[1]

        return self.xs.shape[1] - jnp.count_nonzero(self.mask[0])

    @property
    def num_context(self) -> int:
        if self.xc is None:
            return 0

        if self.mask_context is None:
            return self.xc.shape[1]

        return self.xc.shape[1] - jnp.count_nonzero(self.mask_context[0])

    # @check_shapes()
    # def __post_init__(self) -> None:
    #     check_shape(self.xs, "[batch, num_points, input_dim]")
    #     check_shape(self.ys, "[batch, num_points, output_dim]")


@check_shapes(
    "data[0]: [len_data, num_points, input_dim]",
    "data[1]: [len_data, num_points, output_dim]",
)
def dataloader(
    data: Tuple[Array, Array],
    batch_size: int,
    *,
    key,
    run_forever=True,
    n_points=[-1],
    shuffle_xs=True,
) -> Iterator[DataBatch]:
    """Yields minibatches of size `batch_size` from the data."""
    x, y = data
<<<<<<< HEAD
    n_points = jnp.array(list(n_points))
=======
>>>>>>> f66aea44
    dataset_size = len(x)
    indices_batch = jnp.arange(dataset_size)
    indices_points = jnp.arange(x.shape[1])
    if dataset_size >= batch_size:
        while True:
            perm = jr.permutation(key, indices_batch)
            (key,) = jr.split(key, 1)
            start = 0
            end = batch_size
            while end <= dataset_size:
                batch_perm = perm[start:end]
                (key,) = jr.split(key, 1)
                if shuffle_xs:
                    points_perm = jax.random.permutation(key, indices_points)
                else:
                    points_perm = indices_points
                (key,) = jr.split(key, 1)
                n_point = jr.permutation(key, n_points)[0]
                n_point = n_point if n_point > 0 else x.shape[1]
                if n_points > 0:
                    points_perm = points_perm[:n_points]
                yield DataBatch(
                    xs=jnp.take(x[batch_perm], axis=1, indices=points_perm),
                    ys=jnp.take(y[batch_perm], axis=1, indices=points_perm),
                )
                start = end
                end = start + batch_size

            if not run_forever:
                break
    else:
        while True:
            if not run_forever:
                break
            batch_perm = jr.randint(key, (batch_size,), minval=0, maxval=dataset_size)
            (key,) = jr.split(key, 1)
            if shuffle_xs:
                points_perm = jax.random.permutation(key, indices_points)
            else:
                points_perm = indices_points
            (key,) = jr.split(key, 1)
            n_point = jr.permutation(key, n_points)[0]
            n_point = n_point if n_point > 0 else x.shape[1]
            if n_points > 0:
                points_perm = points_perm[:n_points]

            yield DataBatch(
                xs=jnp.take(x[batch_perm], axis=1, indices=points_perm),
                ys=jnp.take(y[batch_perm], axis=1, indices=points_perm),
            )


def split_dataset_in_context_and_target(
    data: DataBatch, key, min_context, max_context
) -> DataBatch:
    if key is None:
        key = jr.PRNGKey(0)

    key1, key2 = jr.split(key)
    x, y = data.xs, data.ys
    indices = jnp.arange(data.num_points)
    num_context = jr.randint(key1, (), minval=min_context, maxval=max_context)
    num_target = data.num_points - num_context
    perm = jr.permutation(key2, indices)
    return DataBatch(
        xs=jnp.take(x, axis=1, indices=perm[num_context:]),
        ys=jnp.take(y, axis=1, indices=perm[num_context:]),
        xc=jnp.take(x, axis=1, indices=perm[:num_context]),
        yc=jnp.take(y, axis=1, indices=perm[:num_context]),
    )


def shuffle_data(key_or_seed: Union[int, jax.random.KeyArray], data):
    if isinstance(key_or_seed, int):
        key = jax.random.PRNGKey(key_or_seed)
    else:
        key = key_or_seed

    perm = jax.random.permutation(key, len(data[0]))

    return (data[0][perm], data[1][perm])


def split_data(data, proportions):
    n = len(data[0])
    lengths = [0]
    for p in proportions[:-1]:
        lengths.append(int(n * p))
    lengths.append(n - sum(lengths))
    split_points = jnp.cumsum(jnp.array(lengths, dtype=int))
    return [
        (data[0][i1:i2], data[1][i1:i2])
        for i1, i2 in zip(split_points[:-1], split_points[1:])
    ]<|MERGE_RESOLUTION|>--- conflicted
+++ resolved
@@ -1,13 +1,14 @@
 from __future__ import annotations
-from typing import Tuple, Iterator, Optional, Mapping, Union, Sequence
+
 import dataclasses
+from typing import Iterator, Mapping, Optional, Sequence, Tuple, Union
 
 import jax
 import jax.numpy as jnp
 import jax.random as jr
+from check_shapes import check_shape, check_shapes
+from jaxtyping import Array
 from simple_pytree import Pytree
-from check_shapes import check_shapes, check_shape
-from jaxtyping import Array
 
 
 @dataclasses.dataclass
@@ -61,10 +62,8 @@
 ) -> Iterator[DataBatch]:
     """Yields minibatches of size `batch_size` from the data."""
     x, y = data
-<<<<<<< HEAD
+    n_points = n_points is isinstance(n_points, Sequence) else [n_points]
     n_points = jnp.array(list(n_points))
-=======
->>>>>>> f66aea44
     dataset_size = len(x)
     indices_batch = jnp.arange(dataset_size)
     indices_points = jnp.arange(x.shape[1])
