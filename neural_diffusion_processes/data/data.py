--- conflicted
+++ resolved
@@ -1,9 +1,5 @@
 from __future__ import annotations
-<<<<<<< HEAD
-from typing import Tuple, Iterator, Optional, Mapping, Sequence
-=======
-from typing import Tuple, Iterator, Optional, Mapping, Union
->>>>>>> a32c34e7
+from typing import Tuple, Iterator, Optional, Mapping, Union, Sequence
 import dataclasses
 
 import jax
@@ -39,17 +35,13 @@
     "data[1]: [len_data, num_points, output_dim]",
 )
 def dataloader(
-<<<<<<< HEAD
-    data: Tuple[Array, Array], batch_size: int, *, key, run_forever=True, n_points=[-1]
-=======
     data: Tuple[Array, Array],
     batch_size: int,
     *,
     key,
     run_forever=True,
-    n_points=-1,
+    n_points=[-1],
     shuffle_xs=True,
->>>>>>> a32c34e7
 ) -> Iterator[DataBatch]:
     """Yields minibatches of size `batch_size` from the data."""
     x, y = data
@@ -57,7 +49,6 @@
     dataset_size = len(x)
     indices_batch = jnp.arange(dataset_size)
     indices_points = jnp.arange(x.shape[1])
-<<<<<<< HEAD
     # assert dataset_size >= batch_size:
     if dataset_size >= batch_size:
         while True:
@@ -68,10 +59,16 @@
             while end <= dataset_size:
                 batch_perm = perm[start:end]
                 (key,) = jr.split(key, 1)
+                if shuffle_xs:
+                    points_perm = jax.random.permutation(key, indices_points)
+                else:
+                    points_perm = indices_points
+                (key,) = jr.split(key, 1)
                 n_point = jr.permutation(key, n_points)[0]
                 n_point = n_point if n_point > 0 else x.shape[1]
-                (key,) = jr.split(key, 1)
-                points_perm = jr.permutation(key, indices_points)[:n_point]
+                if n_points > 0:
+                    points_perm = points_perm[:n_points]
+                # points_perm = jr.permutation(key, indices_points)[:n_point]
                 yield DataBatch(
                     xs=jnp.take(x[batch_perm], axis=1, indices=points_perm),
                     ys=jnp.take(y[batch_perm], axis=1, indices=points_perm),
@@ -83,42 +80,24 @@
                 break
     else:
         while True:
+            if not run_forever:
+                break
             batch_perm = jr.randint(key, (batch_size,), minval=0, maxval=dataset_size)
             (key,) = jr.split(key, 1)
-            n_point = jr.permutation(key, n_points)[0]
-            n_point = n_point if n_point > 0 else x.shape[1]
-            (key,) = jr.split(key, 1)
-            points_perm = jr.permutation(key, indices_points)[:n_point]
-=======
-    while True:
-        perm = jax.random.permutation(key, indices_batch)
-        (key,) = jax.random.split(key, 1)
-        start = 0
-        end = batch_size
-        while end < dataset_size:
-            batch_perm = perm[start:end]
-            (key,) = jax.random.split(key, 1)
             if shuffle_xs:
                 points_perm = jax.random.permutation(key, indices_points)
             else:
                 points_perm = indices_points
+            (key,) = jr.split(key, 1)
+            n_point = jr.permutation(key, n_points)[0]
+            n_point = n_point if n_point > 0 else x.shape[1]
             if n_points > 0:
                 points_perm = points_perm[:n_points]
->>>>>>> a32c34e7
+
             yield DataBatch(
                 xs=jnp.take(x[batch_perm], axis=1, indices=points_perm),
                 ys=jnp.take(y[batch_perm], axis=1, indices=points_perm),
             )
-<<<<<<< HEAD
-            if not run_forever:
-                break
-=======
-            start = end
-            end = start + batch_size
-
-        if not run_forever:
-            break
->>>>>>> a32c34e7
 
 
 def split_dataset_in_context_and_target(
