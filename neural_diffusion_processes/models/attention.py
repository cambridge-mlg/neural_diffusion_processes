--- conflicted
+++ resolved
@@ -17,478 +17,6 @@
 import jax.numpy as jnp
 
 from .misc import timestep_embedding
-
-
-<<<<<<< HEAD
-# def _query_chunk_attention(
-#     query_idx,
-#     query,
-#     key,
-#     value,
-#     mask,
-#     bias,
-#     precision,
-#     key_chunk_size=4096,
-#     mask_calc_fn=None,
-#     bias_calc_fn=None,
-#     weights_calc_fn=None,
-#     calc_fn_data=None,
-# ):
-#     num_kv, num_heads, k_features = key.shape[-3:]
-#     v_features = value.shape[-1]
-#     num_q = query.shape[-3]
-#     key_chunk_size = min(key_chunk_size, num_kv)
-#     query = query / jnp.sqrt(k_features)
-
-#     @functools.partial(jax.checkpoint, prevent_cse=False)
-#     def summarize_chunk(chunk_idx, query, key, value, mask, bias):
-#         attn_weights = jnp.einsum(
-#             "...qhd,...khd->...qhk", query, key, precision=precision
-#         )
-#         if bias_calc_fn is not None:
-#             bias = bias_calc_fn(query_idx, chunk_idx, bias, attn_weights, calc_fn_data)
-#         if bias is not None:
-#             bias = jnp.einsum("...hqk->...qhk", bias)
-#             attn_weights = attn_weights + bias
-#         if mask_calc_fn is not None:
-#             mask = mask_calc_fn(query_idx, chunk_idx, mask, attn_weights, calc_fn_data)
-#         if mask is not None:
-#             big_neg = jnp.finfo(attn_weights.dtype).min
-#             mask = jnp.einsum("...hqk->...qhk", mask)
-#             attn_weights = jnp.where(mask, attn_weights, big_neg)
-#         if weights_calc_fn is not None:
-#             attn_weights = weights_calc_fn(
-#                 query_idx, chunk_idx, attn_weights, calc_fn_data
-#             )
-#         max_score = jnp.max(attn_weights, axis=-1, keepdims=True)
-#         max_score = jax.lax.stop_gradient(max_score)
-#         exp_weights = jnp.exp(attn_weights - max_score)
-#         exp_values = jnp.einsum(
-#             "...vhf,...qhv->...qhf", value, exp_weights, precision=precision
-#         )
-#         max_score = jnp.einsum("...qhk->...qh", max_score)
-#         return exp_values, exp_weights.sum(axis=-1), max_score
-
-#     def chunk_scanner(chunk_idx):
-#         key_chunk = jax.lax.dynamic_slice(
-#             key,
-#             tuple([0] * (key.ndim - 3)) + (chunk_idx, 0, 0),
-#             slice_sizes=tuple(key.shape[:-3]) + (key_chunk_size, num_heads, k_features),
-#         )
-#         value_chunk = jax.lax.dynamic_slice(
-#             value,
-#             tuple([0] * (value.ndim - 3)) + (chunk_idx, 0, 0),
-#             slice_sizes=tuple(value.shape[:-3])
-#             + (key_chunk_size, num_heads, v_features),
-#         )
-
-#         if bias is None:
-#             bias_chunk = None
-#         elif bias.shape[-1] == 1:
-#             bias_chunk = bias
-#         elif bias.shape[-1] == num_kv:
-#             bias_chunk = jax.lax.dynamic_slice(
-#                 bias,
-#                 tuple([0] * (bias.ndim - 3)) + (0, 0, chunk_idx),
-#                 slice_sizes=tuple(bias.shape[:-3])
-#                 + (bias.shape[-3], bias.shape[-2], key_chunk_size),
-#             )
-#         else:
-#             raise TypeError(
-#                 f"bias.shape[-1] == {bias.shape[-1]} must broadcast with key.shape[-3] == {num_kv}"
-#             )
-
-#         if mask is None:
-#             mask_chunk = None
-#         elif bias.shape[-1] == 1:
-#             mask_chunk = mask
-#         elif mask.shape[-1] == num_kv:
-#             mask_chunk = jax.lax.dynamic_slice(
-#                 mask,
-#                 tuple([0] * (mask.ndim - 3)) + (0, 0, chunk_idx),
-#                 slice_sizes=tuple(mask.shape[:-3])
-#                 + (mask.shape[-3], mask.shape[-2], key_chunk_size),
-#             )
-#         else:
-#             raise TypeError(
-#                 f"mask.shape[-1] == {mask.shape[-1]} must broadcast with key.shape[-3] == {num_kv}"
-#             )
-
-#         return summarize_chunk(
-#             chunk_idx, query, key_chunk, value_chunk, mask_chunk, bias_chunk
-#         )
-
-#     chunk_values, chunk_weights, chunk_max = jax.lax.map(
-#         chunk_scanner, xs=jnp.arange(0, num_kv, key_chunk_size)
-#     )
-
-#     global_max = jnp.max(chunk_max, axis=0, keepdims=True)
-#     max_diffs = jnp.exp(chunk_max - global_max)
-#     chunk_values *= jnp.expand_dims(max_diffs, axis=-1)
-#     chunk_weights *= max_diffs
-
-#     all_values = chunk_values.sum(axis=0)
-#     all_weights = jnp.expand_dims(chunk_weights, -1).sum(axis=0)
-#     return all_values / all_weights
-
-
-# def efficient_dot_product_attention(
-#     query,
-#     key,
-#     value,
-#     mask=None,
-#     bias=None,
-#     precision=jax.lax.Precision.HIGHEST,
-#     query_chunk_size=1024,
-#     key_chunk_size=4096,
-#     bias_calc_fn=None,
-#     mask_calc_fn=None,
-#     weights_calc_fn=None,
-#     calc_fn_data=None,
-# ):
-#     """Computes efficient dot-product attention given query, key, and value.
-#     This is efficient version of attention presented in
-#     https://arxiv.org/abs/2112.05682v2 which comes with O(sqrt(n)) memory requirements.
-#     Note: query, key, value needn't have any batch dimensions.
-#     Args:
-#       query: queries for calculating attention with shape of
-#         `[batch..., q_length, num_heads, qk_depth_per_head]`.
-#       key: keys for calculating attention with shape of
-#         `[batch..., kv_length, num_heads, qk_depth_per_head]`.
-#       value: values to be used in attention with shape of
-#         `[batch..., kv_length, num_heads, v_depth_per_head]`.
-#       bias: bias for the attention weights. This should be broadcastable to the
-#         shape `[batch..., num_heads, q_length, kv_length]`.
-#         This can be used for incorporating padding masks, proximity bias, etc.
-#       mask: mask for the attention weights. This should be broadcastable to the
-#         shape `[batch..., num_heads, q_length, kv_length]`.
-#         Attention weights are masked out if their corresponding mask value
-#         is `False`.
-#       query_chunk_size: int: query chunks size
-#       key_chunk_size: int: key chunks size
-#       bias_calc_fn: a bias calculation callback for each chunk, of form
-#         `(q_offset, k_offset, bias_chunk, attn_weights, calc_fn_data) -> bias`.
-#         This can be used for incorporating causal masks, padding masks,
-#         proximity bias, etc.
-#       mask_calc_fn: a mask calculation callback for each chunk, of form
-#         `(q_offset, k_offset, mask_chunk, attn_weights, calc_fn_data) -> mask`.
-#         This can be used for incorporating causal or other large masks.
-#         Attention weights are masked out if their corresponding mask value
-#         is `False`.
-#       weights_calc_fn: a general attn_weights callback for each chunk, of form
-#         `(q_offset, k_offset, attn_weights, calc_fn_data) -> attn_weights`.
-#         attn_weights has shape of
-#         `[batch..., q_chunk_size, num_heads, k_chunk_size]`.
-#         This can be used to implement complex weights processing in a memory
-#         efficient way.
-#       calc_fn_data: optional pure data to pass to each per-chunk call of
-#         bias_calc_fn, mask_calc_fn, and weights_calc_fn.
-#       precision: numerical precision of the computation see `jax.lax.Precision`
-#               for details.
-#     Returns:
-#       Output of shape `[batch..., q_length, num_heads, v_depth_per_head]`.
-#     """
-#     num_q, num_heads, q_features = query.shape[-3:]
-#     num_kv = key.shape[-3]
-
-#     def chunk_scanner(chunk_idx, _):
-#         query_chunk = jax.lax.dynamic_slice(
-#             query,
-#             tuple([0] * (query.ndim - 3)) + (chunk_idx, 0, 0),
-#             slice_sizes=tuple(query.shape[:-3])
-#             + (min(query_chunk_size, num_q), num_heads, q_features),
-#         )
-
-#         if mask is None:
-#             mask_chunk = None
-#         elif mask.shape[-2] == 1:
-#             mask_chunk = mask
-#         elif mask.shape[-2] == num_q:
-#             mask_chunk = jax.lax.dynamic_slice(
-#                 mask,
-#                 tuple([0] * (mask.ndim - 3)) + (0, chunk_idx, 0),
-#                 slice_sizes=tuple(mask.shape[:-3])
-#                 + (mask.shape[-3], min(query_chunk_size, num_q), mask.shape[-1]),
-#             )
-#         else:
-#             raise TypeError(
-#                 f"mask.shape[-2] == {mask.shape[-2]} must broadcast with query.shape[-3] == {num_q}"
-#             )
-
-#         if bias is None:
-#             bias_chunk = None
-#         elif mask.shape[-2] == 1:
-#             bias_chunk = bias
-#         elif bias.shape[-2] == num_q:
-#             bias_chunk = jax.lax.dynamic_slice(
-#                 bias,
-#                 tuple([0] * (bias.ndim - 3)) + (0, chunk_idx, 0),
-#                 slice_sizes=tuple(bias.shape[:-3])
-#                 + (bias.shape[-3], min(query_chunk_size, num_q), bias.shape[-1]),
-#             )
-#         else:
-#             raise TypeError(
-#                 f"bias.shape[-2] == {bias.shape[-2]} must broadcast with query.shape[-3] == {num_q}"
-#             )
-
-#         return (
-#             chunk_idx + query_chunk_size,
-#             _query_chunk_attention(
-#                 chunk_idx,
-#                 query_chunk,
-#                 key,
-#                 value,
-#                 mask_chunk,
-#                 bias_chunk,
-#                 precision=precision,
-#                 key_chunk_size=key_chunk_size,
-#                 bias_calc_fn=bias_calc_fn,
-#                 mask_calc_fn=mask_calc_fn,
-#                 weights_calc_fn=weights_calc_fn,
-#                 calc_fn_data=calc_fn_data,
-#             ),
-#         )
-
-#     _, res = jax.lax.scan(
-#         chunk_scanner, init=0, xs=None, length=math.ceil(num_q / query_chunk_size)
-#     )
-#     return jnp.concatenate(res, axis=-3)
-=======
-def _query_chunk_attention(
-    query_idx,
-    query,
-    key,
-    value,
-    mask,
-    bias,
-    precision,
-    key_chunk_size=4096,
-    mask_calc_fn=None,
-    bias_calc_fn=None,
-    weights_calc_fn=None,
-    calc_fn_data=None,
-):
-    num_kv, num_heads, k_features = key.shape[-3:]
-    v_features = value.shape[-1]
-    num_q = query.shape[-3]
-    key_chunk_size = min(key_chunk_size, num_kv)
-    query = query / jnp.sqrt(k_features)
-
-    @functools.partial(jax.checkpoint, prevent_cse=False)
-    def summarize_chunk(chunk_idx, query, key, value, mask, bias):
-        attn_weights = jnp.einsum(
-            "...qhd,...khd->...qhk", query, key, precision=precision
-        )
-        if bias_calc_fn is not None:
-            bias = bias_calc_fn(query_idx, chunk_idx, bias, attn_weights, calc_fn_data)
-        if bias is not None:
-            bias = jnp.einsum("...hqk->...qhk", bias)
-            attn_weights = attn_weights + bias
-        if mask_calc_fn is not None:
-            mask = mask_calc_fn(query_idx, chunk_idx, mask, attn_weights, calc_fn_data)
-        if mask is not None:
-            big_neg = jnp.finfo(attn_weights.dtype).min
-            mask = jnp.einsum("...hqk->...qhk", mask)
-            attn_weights = jnp.where(mask, attn_weights, big_neg)
-        if weights_calc_fn is not None:
-            attn_weights = weights_calc_fn(
-                query_idx, chunk_idx, attn_weights, calc_fn_data
-            )
-        max_score = jnp.max(attn_weights, axis=-1, keepdims=True)
-        max_score = jax.lax.stop_gradient(max_score)
-        exp_weights = jnp.exp(attn_weights - max_score)
-        exp_values = jnp.einsum(
-            "...vhf,...qhv->...qhf", value, exp_weights, precision=precision
-        )
-        max_score = jnp.einsum("...qhk->...qh", max_score)
-        return exp_values, exp_weights.sum(axis=-1), max_score
-
-    def chunk_scanner(chunk_idx):
-        key_chunk = jax.lax.dynamic_slice(
-            key,
-            tuple([0] * (key.ndim - 3)) + (chunk_idx, 0, 0),
-            slice_sizes=tuple(key.shape[:-3]) + (key_chunk_size, num_heads, k_features),
-        )
-        value_chunk = jax.lax.dynamic_slice(
-            value,
-            tuple([0] * (value.ndim - 3)) + (chunk_idx, 0, 0),
-            slice_sizes=tuple(value.shape[:-3])
-            + (key_chunk_size, num_heads, v_features),
-        )
-
-        if bias is None:
-            bias_chunk = None
-        elif bias.shape[-1] == 1:
-            bias_chunk = bias
-        elif bias.shape[-1] == num_kv:
-            bias_chunk = jax.lax.dynamic_slice(
-                bias,
-                tuple([0] * (bias.ndim - 3)) + (0, 0, chunk_idx),
-                slice_sizes=tuple(bias.shape[:-3])
-                + (bias.shape[-3], bias.shape[-2], key_chunk_size),
-            )
-        else:
-            raise TypeError(
-                f"bias.shape[-1] == {bias.shape[-1]} must broadcast with key.shape[-3] == {num_kv}"
-            )
-
-        if mask is None:
-            mask_chunk = None
-        elif bias.shape[-1] == 1:
-            mask_chunk = mask
-        elif mask.shape[-1] == num_kv:
-            mask_chunk = jax.lax.dynamic_slice(
-                mask,
-                tuple([0] * (mask.ndim - 3)) + (0, 0, chunk_idx),
-                slice_sizes=tuple(mask.shape[:-3])
-                + (mask.shape[-3], mask.shape[-2], key_chunk_size),
-            )
-        else:
-            raise TypeError(
-                f"mask.shape[-1] == {mask.shape[-1]} must broadcast with key.shape[-3] == {num_kv}"
-            )
-
-        return summarize_chunk(
-            chunk_idx, query, key_chunk, value_chunk, mask_chunk, bias_chunk
-        )
-
-    chunk_values, chunk_weights, chunk_max = jax.lax.map(
-        chunk_scanner, xs=jnp.arange(0, num_kv, key_chunk_size)
-    )
-
-    global_max = jnp.max(chunk_max, axis=0, keepdims=True)
-    max_diffs = jnp.exp(chunk_max - global_max)
-    chunk_values *= jnp.expand_dims(max_diffs, axis=-1)
-    chunk_weights *= max_diffs
-
-    all_values = chunk_values.sum(axis=0)
-    all_weights = jnp.expand_dims(chunk_weights, -1).sum(axis=0)
-    return all_values / all_weights
-
-
-def efficient_dot_product_attention(
-    query,
-    key,
-    value,
-    mask=None,
-    bias=None,
-    precision=jax.lax.Precision.HIGHEST,
-    query_chunk_size=1024,
-    key_chunk_size=4096,
-    bias_calc_fn=None,
-    mask_calc_fn=None,
-    weights_calc_fn=None,
-    calc_fn_data=None,
-):
-    """Computes efficient dot-product attention given query, key, and value.
-    This is efficient version of attention presented in
-    https://arxiv.org/abs/2112.05682v2 which comes with O(sqrt(n)) memory requirements.
-    Note: query, key, value needn't have any batch dimensions.
-    Args:
-      query: queries for calculating attention with shape of
-        `[batch..., q_length, num_heads, qk_depth_per_head]`.
-      key: keys for calculating attention with shape of
-        `[batch..., kv_length, num_heads, qk_depth_per_head]`.
-      value: values to be used in attention with shape of
-        `[batch..., kv_length, num_heads, v_depth_per_head]`.
-      bias: bias for the attention weights. This should be broadcastable to the
-        shape `[batch..., num_heads, q_length, kv_length]`.
-        This can be used for incorporating padding masks, proximity bias, etc.
-      mask: mask for the attention weights. This should be broadcastable to the
-        shape `[batch..., num_heads, q_length, kv_length]`.
-        Attention weights are masked out if their corresponding mask value
-        is `False`.
-      query_chunk_size: int: query chunks size
-      key_chunk_size: int: key chunks size
-      bias_calc_fn: a bias calculation callback for each chunk, of form
-        `(q_offset, k_offset, bias_chunk, attn_weights, calc_fn_data) -> bias`.
-        This can be used for incorporating causal masks, padding masks,
-        proximity bias, etc.
-      mask_calc_fn: a mask calculation callback for each chunk, of form
-        `(q_offset, k_offset, mask_chunk, attn_weights, calc_fn_data) -> mask`.
-        This can be used for incorporating causal or other large masks.
-        Attention weights are masked out if their corresponding mask value
-        is `False`.
-      weights_calc_fn: a general attn_weights callback for each chunk, of form
-        `(q_offset, k_offset, attn_weights, calc_fn_data) -> attn_weights`.
-        attn_weights has shape of
-        `[batch..., q_chunk_size, num_heads, k_chunk_size]`.
-        This can be used to implement complex weights processing in a memory
-        efficient way.
-      calc_fn_data: optional pure data to pass to each per-chunk call of
-        bias_calc_fn, mask_calc_fn, and weights_calc_fn.
-      precision: numerical precision of the computation see `jax.lax.Precision`
-              for details.
-    Returns:
-      Output of shape `[batch..., q_length, num_heads, v_depth_per_head]`.
-    """
-    num_q, num_heads, q_features = query.shape[-3:]
-    num_kv = key.shape[-3]
-
-    def chunk_scanner(chunk_idx, _):
-        query_chunk = jax.lax.dynamic_slice(
-            query,
-            tuple([0] * (query.ndim - 3)) + (chunk_idx, 0, 0),
-            slice_sizes=tuple(query.shape[:-3])
-            + (min(query_chunk_size, num_q), num_heads, q_features),
-        )
-
-        if mask is None:
-            mask_chunk = None
-        elif mask.shape[-2] == 1:
-            mask_chunk = mask
-        elif mask.shape[-2] == num_q:
-            mask_chunk = jax.lax.dynamic_slice(
-                mask,
-                tuple([0] * (mask.ndim - 3)) + (0, chunk_idx, 0),
-                slice_sizes=tuple(mask.shape[:-3])
-                + (mask.shape[-3], min(query_chunk_size, num_q), mask.shape[-1]),
-            )
-        else:
-            raise TypeError(
-                f"mask.shape[-2] == {mask.shape[-2]} must broadcast with query.shape[-3] == {num_q}"
-            )
-
-        if bias is None:
-            bias_chunk = None
-        elif mask.shape[-2] == 1:
-            bias_chunk = bias
-        elif bias.shape[-2] == num_q:
-            bias_chunk = jax.lax.dynamic_slice(
-                bias,
-                tuple([0] * (bias.ndim - 3)) + (0, chunk_idx, 0),
-                slice_sizes=tuple(bias.shape[:-3])
-                + (bias.shape[-3], min(query_chunk_size, num_q), bias.shape[-1]),
-            )
-        else:
-            raise TypeError(
-                f"bias.shape[-2] == {bias.shape[-2]} must broadcast with query.shape[-3] == {num_q}"
-            )
-
-        return (
-            chunk_idx + query_chunk_size,
-            _query_chunk_attention(
-                chunk_idx,
-                query_chunk,
-                key,
-                value,
-                mask_chunk,
-                bias_chunk,
-                precision=precision,
-                key_chunk_size=key_chunk_size,
-                bias_calc_fn=bias_calc_fn,
-                mask_calc_fn=mask_calc_fn,
-                weights_calc_fn=weights_calc_fn,
-                calc_fn_data=calc_fn_data,
-            ),
-        )
-
-    _, res = jax.lax.scan(
-        chunk_scanner, init=0, xs=None, length=math.ceil(num_q / query_chunk_size)
-    )
-    return jnp.concatenate(res, axis=-3)
->>>>>>> a32c34e7
-
 
 @check_shapes(
     "q: [batch..., seq_len_q, depth]",
@@ -535,13 +63,7 @@
 
 
 class MultiHeadAttention(hk.Module):
-<<<<<<< HEAD
     def __init__(self, d_model: int, num_heads: int, name: str = None):
-=======
-    def __init__(
-        self, d_model: int, num_heads: int, sparse: bool = False, name: str = None
-    ):
->>>>>>> a32c34e7
         super().__init__(name=name)
         self.d_model = d_model
         self.num_heads = num_heads
@@ -549,13 +71,7 @@
         assert d_model % self.num_heads == 0
 
         self.depth = d_model // self.num_heads
-<<<<<<< HEAD
         self.attention = scaled_dot_product_attention
-=======
-        self.attention = (
-            efficient_dot_product_attention if sparse else scaled_dot_product_attention
-        )
->>>>>>> a32c34e7
 
     @check_shapes(
         "v: [batch..., seq_len_k, dim_v]",
@@ -619,25 +135,13 @@
         )
         y = cs(s + t, "[batch_size, num_points, input_dim, hidden_dim]")
 
-<<<<<<< HEAD
         y_att_d = MultiHeadAttention(2 * self.hidden_dim, self.num_heads)(y, y, y)
-=======
-        y_att_d = MultiHeadAttention(2 * self.hidden_dim, self.num_heads, self.sparse)(
-            y, y, y
-        )
->>>>>>> a32c34e7
         y_att_d = cs(y_att_d, "[batch_size, num_points, input_dim, hidden_dim_x2]")
 
         y_r = cs(
             jnp.swapaxes(y, 1, 2), "[batch_size, input_dim, num_points, hidden_dim]"
         )
-<<<<<<< HEAD
         y_att_n = MultiHeadAttention(2 * self.hidden_dim, self.num_heads)(y_r, y_r, y_r)
-=======
-        y_att_n = MultiHeadAttention(2 * self.hidden_dim, self.num_heads, self.sparse)(
-            y_r, y_r, y_r
-        )
->>>>>>> a32c34e7
         y_att_n = cs(y_att_n, "[batch_size, input_dim, num_points, hidden_dim_x2]")
         y_att_n = cs(
             jnp.swapaxes(y_att_n, 1, 2),
@@ -676,13 +180,7 @@
         # y = cs(s + t, "[batch_size, num_points, hidden_dim]")
         y = cs(s + t.squeeze(1), "[batch_size, num_points, hidden_dim]")
 
-<<<<<<< HEAD
         y_att_d = MultiHeadAttention(2 * self.hidden_dim, self.num_heads)(y, y, y)
-=======
-        y_att_d = MultiHeadAttention(2 * self.hidden_dim, self.num_heads, self.sparse)(
-            y, y, y
-        )
->>>>>>> a32c34e7
         y_att_d = cs(y_att_d, "[batch_size, num_points, hidden_dim_x2]")
 
         # y = y_att_n + y_att_d
