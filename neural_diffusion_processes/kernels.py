import dataclasses

from functools import partial
import jax
import jax.numpy as jnp
import numpy as np

from check_shapes import check_shapes
from einops import rearrange

import gpjax
from gpjax.mean_functions import AbstractMeanFunction
from gpjax.gaussian_distribution import GaussianDistribution
from jaxkern.base import AbstractKernel
import jaxkern
from jaxkern.computations import (
    AbstractKernelComputation,
    DenseKernelComputation,
    ConstantDiagonalKernelComputation,
)
from jaxlinop import (
    LinearOperator,
    DenseLinearOperator,
    ConstantDiagonalLinearOperator,
    DiagonalLinearOperator,
    identity,
)
from jaxlinop.dense_linear_operator import _check_matrix

from .utils.types import (
    Array,
    Optional,
    Union,
    Tuple,
    Int,
    Dict,
    List,
    Mapping,
    Callable,
    Float,
    Type,
)
from .utils.misc import flatten, unflatten, check_shape, jax_unstack
from .config import get_config


class BlockDiagonalLinearOperator(DenseLinearOperator):
    """Block diagonal matrix."""

    def __init__(self, matrices: List[Float[Array, "N N"]]):
        """Initialize the covariance operator.

        Args:
            matrix (Float[Array, "N N"]): Dense matrix.
        """
        [_check_matrix(matrix) for matrix in matrices]
        self.linops = [
            matrix
            if isinstance(matrix, LinearOperator)
            else DenseLinearOperator(matrix)
            for matrix in matrices
        ]

    @property
    def matrix(self):
        return self.to_dense()

    @property
    def T(self) -> LinearOperator:
        return BlockDiagonalLinearOperator([linop.T for linop in self.linops])

    def trace(self) -> Float[Array, "1"]:
        """Trace of the linear matrix.

        Returns:
            Float[Array, "1"]: Trace of the linear matrix.
        """
        return jnp.sum(jnp.array([linop.trace() for linop in self.linops]))

    def log_det(self) -> Float[Array, "1"]:
        """Trace of the linear matrix.

        Returns:
            Float[Array, "1"]: Trace of the linear matrix.
        """
        return jnp.sum(jnp.array([linop.log_det() for linop in self.linops]))

    def to_root(self) -> LinearOperator:
        return BlockDiagonalLinearOperator([linop.to_root() for linop in self.linops])

    def inverse(self) -> LinearOperator:
        return BlockDiagonalLinearOperator([linop.inverse() for linop in self.linops])

    def solve(self, rhs: Float[Array, "N"]) -> Float[Array, "N"]:
        """Solve linear system. Default implementation uses dense Cholesky decomposition.

        Args:
            rhs (Float[Array, "N"]): Right hand side of the linear system.

        Returns:
            Float[Array, "N]: Solution of the linear system.
        """
        # NOTE: use jax.scipy.sparse.linalg.cg?
        shapes_0, _ = zip(*[linop.shape for linop in self.linops])

        def f(m, rhs):
            root = m.to_root()
            rootT = root.T
            return rootT.solve(root.solve(rhs))

        return jnp.concatenate(
            [
                f(m, rhs[shapes_0[0] * i : shapes_0[0] * (i + 1)])
                for i, m in enumerate(self.linops)
            ],
            axis=0,
        )

    def _add_diagonal(self, other: DiagonalLinearOperator) -> LinearOperator:
        """Add diagonal to the covariance operator,  useful for computing, Kxx + Iσ².

        Args:
            other (DiagonalLinearOperator): Diagonal covariance operator to add to the covariance operator.

        Returns:
            LinearOperator: Sum of the two covariance operators.
        """
        shapes_0, _ = zip(*[linop.shape for linop in self.linops])
        diag = other.diagonal()
        diag_linops = [
            DiagonalLinearOperator(diag[shapes_0[0] * i : shapes_0[0] * (i + 1)])
            for i in range(len(self.linops))
        ]
        linops = [
            linop._add_diagonal(diag_linops[i]) for i, linop in enumerate(self.linops)
        ]

        return BlockDiagonalLinearOperator(linops)

    @property
    def shape(self) -> Tuple[int, int]:
        """Covaraince matrix shape.

        Returns:
            Tuple[int, int]: shape of the covariance operator.
        """
        shapes_0, shapes_1 = zip(*[linop.shape for linop in self.linops])
        return (sum(shapes_0), sum(shapes_1))

    def __mul__(self, other: float) -> LinearOperator:
        """Multiply covariance operator by scalar.

        Args:
            other (LinearOperator): Scalar.

        Returns:
            LinearOperator: Covariance operator multiplied by a scalar.
        """

        return BlockDiagonalLinearOperator([linop * other for linop in self.linops])

    def to_dense(self) -> Float[Array, "N N"]:
        """Construct dense Covaraince matrix from the covariance operator.

        Returns:
            Float[Array, "N N"]: Dense covariance matrix.
        """
        return jax.scipy.linalg.block_diag(*[linop.to_dense() for linop in self.linops])


class MultiOutputDenseKernelComputation(DenseKernelComputation):
    """Dense kernel computation class. Operations with the kernel assume
    a dense gram matrix structure.
    """

    def __init__(
        self,
        kernel_fn: Callable[
            [Dict, Float[jax.Array, "1 D"], Float[jax.Array, "1 D"]], jax.Array
        ] = None,
    ) -> None:
        super().__init__(kernel_fn)

    def cross_covariance(
        self, params: Dict, x: Float[jax.Array, "N D"], y: Float[jax.Array, "M D"]
    ) -> Float[Array, "N M"]:
        """For a given kernel, compute the NxM covariance matrix on a pair of input
        matrices of shape NxD and MxD.
        Args:
            kernel (AbstractKernel): The kernel for which the Gram
                matrix should be computed for.
            params (Dict): The kernel's parameter set.
            x (Float[Array,"N D"]): The input matrix.
            y (Float[Array,"M D"]): The input matrix.
        Returns:
            CovarianceOperator: The computed square Gram matrix.
        """
        cross_cov = super().cross_covariance(params, x, y)
        cross_cov = rearrange(cross_cov, "n1 n2 p1 p2 -> (n1 p1) (n2 p2)")
        return cross_cov


class MultiOutputConstantDiagonalKernelComputation(MultiOutputDenseKernelComputation):
    """ """

    def __init__(
        self,
        kernel_fn: Callable[
            [Dict, Float[jax.Array, "1 D"], Float[jax.Array, "1 D"]], jax.Array
        ] = None,
    ) -> None:
        super().__init__(kernel_fn)

    def gram(
        self,
        params: Dict,
        inputs: Float[Array, "N D"],
    ) -> ConstantDiagonalLinearOperator:
        """For a kernel with diagonal structure, compute the NxN gram matrix on
        an input matrix of shape NxD.

        Args:
            kernel (AbstractKernel): The kernel for which the Gram matrix
                should be computed for.
            params (Dict): The kernel's parameter set.
            inputs (Float[Array, "N D"]): The input matrix.

        Returns:
            CovarianceOperator: The computed square Gram matrix.
        """
        matrix = self.kernel_fn(params, inputs[0], inputs[0])
        value = matrix[0, 0]
        output_dim = matrix.shape[0]
        input_dim = inputs.shape[0]

        return ConstantDiagonalLinearOperator(
            value=jnp.atleast_1d(value), size=input_dim * output_dim
        )


class MultiOutputDiagonalKernelComputation(MultiOutputDenseKernelComputation):
    """ """

    def __init__(
        self,
        kernel_fn: Callable[
            [Dict, Float[jax.Array, "1 D"], Float[jax.Array, "1 D"]], jax.Array
        ] = None,
    ) -> None:
        super().__init__(kernel_fn)

    def gram(
        self,
        params: Dict,
        inputs: Float[Array, "N D"],
    ) -> BlockDiagonalLinearOperator:
        """For a kernel with diagonal structure, compute the NxN gram matrix on
        an input matrix of shape NxD.

        Args:
            kernel (AbstractKernel): The kernel for which the Gram matrix
                should be computed for.
            params (Dict): The kernel's parameter set.
            inputs (Float[Array, "N D"]): The input matrix.

        Returns:
            CovarianceOperator: The computed square Gram matrix.
        """
        gram = jax.vmap(
            lambda x: jax.vmap(lambda y: self.kernel_fn(params, x, y))(inputs)
        )(inputs)
        # matrices = jax.numpy.diagonal(gram, axis1=-2, axis2=-1)
        matrices = jax.vmap(jax.vmap(jax.numpy.diagonal))(gram)
        matrices = jax_unstack(matrices, axis=-1)

        return BlockDiagonalLinearOperator(matrices)


def promote_compute_engines(
    engine1: Type[jaxkern.computations.AbstractKernelComputation],
    engine2: Type[jaxkern.computations.AbstractKernelComputation],
) -> Type[jaxkern.computations.AbstractKernelComputation]:
    if (
        engine1 == MultiOutputDiagonalKernelComputation
        and engine2 == jaxkern.computations.ConstantDiagonalKernelComputation
    ):
        return jaxkern.computations.ConstantDiagonalKernelComputation

    if (
        engine1 == jaxkern.computations.ConstantDiagonalKernelComputation
        and engine2 == jaxkern.computations.DiagonalKernelComputation
    ):
        return jaxkern.computations.DiagonalKernelComputation

    if (
        engine2 == jaxkern.computations.ConstantDiagonalKernelComputation
        and engine1 == jaxkern.computations.DiagonalKernelComputation
    ):
        return jaxkern.computations.DiagonalKernelComputation

    if (
        engine2 == MultiOutputDiagonalKernelComputation
        and engine1 == MultiOutputDiagonalKernelComputation
    ):
        return MultiOutputDiagonalKernelComputation

    if (
        engine1 == jaxkern.computations.DenseKernelComputation
        or engine2 == jaxkern.computations.DenseKernelComputation
    ):
        return jaxkern.computations.DenseKernelComputation

    if (
        engine1 == MultiOutputDenseKernelComputation
        or engine2 == MultiOutputDenseKernelComputation
    ):
        return MultiOutputDenseKernelComputation

    if (
        engine1 == MultiOutputConstantDiagonalKernelComputation
        and engine2 == MultiOutputConstantDiagonalKernelComputation
    ):
        return MultiOutputConstantDiagonalKernelComputation

    raise NotImplementedError(
        "Add rule for optimal compute engine sum kernel for types %s and %s."
        % (engine1, engine2)
    )


class SumKernel(jaxkern.base.CombinationKernel):
    """A kernel that is the sum of a set of kernels."""

    def __init__(
        self,
        kernel_set: List[AbstractKernel],
        # compute_engine: AbstractKernelComputation = DenseKernelComputation,
        compute_engine: AbstractKernelComputation = None,
        active_dims: Optional[List[int]] = None,
        stationary: Optional[bool] = False,
        spectral: Optional[bool] = False,
        name: Optional[str] = "Sum kernel",
    ) -> None:
        if compute_engine is None:
            compute_engine = promote_compute_engines(
                *[k.compute_engine for k in kernel_set]
            )
        super().__init__(
            kernel_set, compute_engine, active_dims, stationary, spectral, name
        )
        # NOTE: default jaxkern.SumKernel sums over all dims!
        self.combination_fn: Optional[Callable] = partial(jnp.sum, axis=0)


@dataclasses.dataclass
class DiagMultiOutputKernel(AbstractKernel):
    def __init__(
        self,
        output_dim,
        scalar_kernel: AbstractKernel = None,
        active_dims: Optional[List[int]] = None,
    ) -> None:
        if scalar_kernel is None:
            scalar_kernel = jaxkern.stationary.RBF(active_dims=active_dims)
        if scalar_kernel.compute_engine == ConstantDiagonalKernelComputation:
            compute_engine = MultiOutputConstantDiagonalKernelComputation
        else:
            # compute_engine = MultiOutputDiagonalKernelComputation
            compute_engine = MultiOutputDenseKernelComputation
            # TODO: seems to be an issue with MultiOutputDiagonalKernelComputation...

        super().__init__(
            compute_engine=compute_engine,
            active_dims=active_dims,
            name=f"{scalar_kernel.name} diag multi output kernel",
        )
        self.output_dim = output_dim
        self.scalar_kernel = scalar_kernel
        self._stationary = scalar_kernel.stationary

    def init_params(self, key: jnp.DeviceArray) -> Dict:
        return self.scalar_kernel.init_params(key)

    @check_shape
    def __call__(
        self,
        params: Mapping[str, float],
        x: Float[jax.Array, "D"],
        y: Float[jax.Array, "D"],
    ) -> Float[jax.Array, "output_dim output_dim"]:
        I = jnp.eye(self.output_dim)
        K = self.scalar_kernel(params, x, y)
        return I * K


@dataclasses.dataclass
class RBFVec(DiagMultiOutputKernel):
    # TODO: RFF?
    def __init__(self, output_dim, active_dims: Optional[List[int]] = None):
        super().__init__(
            output_dim=output_dim,
            scalar_kernel=jaxkern.stationary.RBF(active_dims=active_dims),
            active_dims=active_dims,
        )


class WhiteVec(DiagMultiOutputKernel):
    def __init__(self, output_dim, active_dims: Optional[List[int]] = None):
        super().__init__(
            output_dim=output_dim,
            scalar_kernel=jaxkern.stationary.White(active_dims=active_dims),
            active_dims=active_dims,
        )


@dataclasses.dataclass
class RBFCurlFree(AbstractKernel):
    """Based on the kernels defined in equation (24) in
    "Kernels for Vector-Valued Functions: a Review" by Alvarez et al
    """

    def __init__(
        self,
        active_dims: Optional[List[int]] = None,
        name: Optional[str] = "RBFCurlFree kernel",
    ) -> None:
        super().__init__(
            compute_engine=MultiOutputDenseKernelComputation,
            active_dims=active_dims,
            name=name,
        )
        self._stationary = True

    def init_params(self, key: jnp.DeviceArray) -> Dict:
        return {
            "lengthscale": jnp.array([1.0] * self.ndims),
            "variance": jnp.array([1.0]),
        }

    @check_shape
    def __call__(
        self,
        params: Mapping[str, float],
        x: Float[jax.Array, "D"],
        y: Float[jax.Array, "D"],
    ) -> Float[jax.Array, "D D"]:
        dim = x.shape[-1]
        diff = (x - y) / params["lengthscale"]

        sq_dist = (diff**2).sum(axis=-1)

        outer_product = jnp.einsum("i,j->ij", diff, diff)
        I = jnp.eye(dim)
        K = params["variance"] * jnp.exp(-0.5 * sq_dist)

        A = I - (outer_product)
        K = A * K

        return K


@dataclasses.dataclass
class RBFDivFree(AbstractKernel):
    """Based on the kernels defined in equation (24) in
    "Kernels for Vector-Valued Functions: a Review" by Alvarez et al
    """

    def __init__(
        self,
        active_dims: Optional[List[int]] = None,
        name: Optional[str] = "RBFDivFree kernel",
    ) -> None:
        super().__init__(
            compute_engine=MultiOutputDenseKernelComputation,
            active_dims=active_dims,
            name=name,
        )
        self._stationary = True

    def init_params(self, key: jnp.DeviceArray) -> Dict:
        return {
            "lengthscale": jnp.array([1.0] * self.ndims),
            "variance": jnp.array([1.0]),
        }

    @check_shape
    def __call__(
        self,
        params: Mapping[str, float],
        x: Float[jax.Array, "D"],
        y: Float[jax.Array, "D"],
    ) -> Float[jax.Array, "D D"]:
        dim = x.shape[-1]
        diff = (x - y) / params["lengthscale"]

        sq_dist = (diff**2).sum(axis=-1)

        outer_product = jnp.einsum("i,j->ij", diff, diff)
        I = jnp.eye(dim)

        A = outer_product
        A += (dim - 1 - sq_dist)[..., None, None] * I

        K = params["variance"] * jnp.exp(-0.5 * sq_dist)

        K = A * K

        return K


# inspired by GPjax but handling mutli-dimensional output
def prior_gp(
    mean_function: AbstractMeanFunction,
    kernel: AbstractKernel,
    params: Mapping,
    obs_noise: float = 0.0,
) -> Callable[[Float[Array, "N x_dim"]], GaussianDistribution]:
    @check_shapes("x_test: [N, x_dim]")
    def predict(x_test) -> GaussianDistribution:
        μt = mean_function(params["mean_function"], x_test)
        n_test = μt.shape[0] * μt.shape[1]
        # p = μt.shape[-1]
        μt = flatten(μt)  # jnp.atleast_1d(μt.squeeze())
        Ktt = kernel.gram(params["kernel"], x_test)
        # Ktt += identity(n_test) * (JITTER + obs_noise)
        Ktt = Ktt._add_diagonal(identity(n_test) * (get_config().jitter + obs_noise))
        dist = GaussianDistribution(μt, Ktt)
        return dist

    return predict


@check_shapes(
    "x: [N, D]", "return: [S, N, P] if num_samples", "return: [N, P] if not num_samples"
)
def sample_prior_gp(
    key,
    mean_function: AbstractMeanFunction,
    kernel: AbstractKernel,
    params: Mapping,
    x,
    num_samples: Optional[int] = None,
    obs_noise: float = 0.0,
):
    p = mean_function(params["mean_function"], x).shape[-1]
    dist = prior_gp(mean_function, kernel, params, obs_noise)(x)
    samples = dist.sample(seed=key, sample_shape=(num_samples or 1,))
    if num_samples is not None:
        samples = rearrange(samples, "s (n p) -> s n p", p=p)
    else:
        samples = rearrange(samples, "1 (n p) -> n p", p=p)
    return samples


@check_shapes("x: [N, x_dim]", "y: [N, y_dim]", "return: []")
def log_prob_prior_gp(
    mean_function: AbstractMeanFunction,
    kernel: AbstractKernel,
    params: Mapping,
    x,
    y,
    obs_noise: float = 0.0,
):
    dist = prior_gp(mean_function, kernel, params, obs_noise)(x)
    return dist.log_prob(flatten(y)).squeeze()


@check_shapes("x: [M, x_dim]", "y: [M, y_dim]")
def posterior_gp(
    mean_function: AbstractMeanFunction,
    kernel: AbstractKernel,
    params: Mapping,
    x,
    y,
    obs_noise: float = 0.0,
):
    μx = mean_function(params["mean_function"], x)
    n = μx.shape[0] * μx.shape[1]
    μx = flatten(μx)  # jnp.atleast_1d(μt.squeeze())
    Kxx = kernel.gram(params["kernel"], x)
    # Sigma = Kxx + identity(n) * (JITTER + obs_noise)
    Sigma = Kxx._add_diagonal(identity(n) * (get_config().jitter + obs_noise))

    @check_shapes("x_test: [N, x_dim]")
    def predict(x_test):
        μt = mean_function(params["mean_function"], x_test)
        n_test = μt.shape[0] * μt.shape[1]
        Ktt = kernel.gram(params["kernel"], x_test)
        Kxt = kernel.cross_covariance(params["kernel"], x, x_test)

        # Σ⁻¹ Kxt
        Sigma_inv_Kxt = Sigma.solve(Kxt)

        # μt  +  Ktx (Kxx + Iσ²)⁻¹ (y  -  μx)
        mean = flatten(μt) + jnp.matmul(Sigma_inv_Kxt.T, flatten(y) - μx)

        # Ktt  -  Ktx (Kxx + Iσ²)⁻¹ Kxt, TODO: Take advantage of covariance structure to compute Schur complement more efficiently.
        covariance = Ktt - jnp.matmul(Kxt.T, Sigma_inv_Kxt)
        covariance = covariance._add_diagonal(
            identity(n_test) * (get_config().jitter + obs_noise)
        )

        dist = GaussianDistribution(mean, covariance)
        return dist

    return predict


_SQUARED_EXPONENTIAL_NAMES = ["rbf", "se", "squared_exponential"]


def get_kernel(
    kernel_type: str, active_dims=Optional[List[int]]
) -> jaxkern.base.AbstractKernel:
    if kernel_type.lower() == "matern12":
        k = jaxkern.stationary.Matern12(active_dims=active_dims)
    elif kernel_type.lower() == "matern32":
        k = jaxkern.stationary.Matern32(active_dims=active_dims)
    elif kernel_type.lower() == "matern52":
        k =  jaxkern.stationary.Matern52(active_dims=active_dims)
    elif kernel_type.lower() == "periodic":
        k = jaxkern.stationary.Periodic(active_dims=active_dims)
    elif kernel_type.lower() == "white":
<<<<<<< HEAD
        return jaxkern.stationary.White(active_dims=active_dims)
    elif "white" in kernel_type.lower() and any(
        [se in kernel_type.lower() for se in _SQUARED_EXPONENTIAL_NAMES]
    ):
        return SumKernel(
            [
                jaxkern.stationary.White(active_dims=active_dims),
                jaxkern.stationary.RBF(active_dims=active_dims),
            ]
        )
=======
        k = jaxkern.stationary.White(active_dims=active_dims)
    elif "white" in kernel_type.lower() \
        and any([se in kernel_type.lower() for se in _SQUARED_EXPONENTIAL_NAMES]):
        k = SumKernel([
            jaxkern.stationary.White(active_dims=active_dims),
            jaxkern.stationary.RBF(active_dims=active_dims),
        ])
>>>>>>> f66aea44
    elif kernel_type.lower() in _SQUARED_EXPONENTIAL_NAMES:
        print("Using RBF kernel as limiting kernel")
        k = jaxkern.stationary.RBF(active_dims=active_dims)
    else:
        raise NotImplementedError("Unknown kernel: %s" % kernel_type)

<<<<<<< HEAD
=======
    return k
    
    
>>>>>>> f66aea44

def get_mean_fn(mean_fn_type: str) -> gpjax.mean_functions.AbstractMeanFunction:
    if mean_fn_type.lower() == "zero":
        return gpjax.mean_functions.Zero()
    elif mean_fn_type.lower() == "constant":
        return gpjax.mean_functions.Constant()
    else:
        raise NotImplementedError("Unknown mean function type %s" % mean_fn_type)<|MERGE_RESOLUTION|>--- conflicted
+++ resolved
@@ -1,47 +1,27 @@
 import dataclasses
-
 from functools import partial
+
+import gpjax
 import jax
 import jax.numpy as jnp
+import jaxkern
 import numpy as np
-
 from check_shapes import check_shapes
 from einops import rearrange
-
-import gpjax
+from gpjax.gaussian_distribution import GaussianDistribution
 from gpjax.mean_functions import AbstractMeanFunction
-from gpjax.gaussian_distribution import GaussianDistribution
 from jaxkern.base import AbstractKernel
-import jaxkern
-from jaxkern.computations import (
-    AbstractKernelComputation,
-    DenseKernelComputation,
-    ConstantDiagonalKernelComputation,
-)
-from jaxlinop import (
-    LinearOperator,
-    DenseLinearOperator,
-    ConstantDiagonalLinearOperator,
-    DiagonalLinearOperator,
-    identity,
-)
+from jaxkern.computations import (AbstractKernelComputation,
+                                  ConstantDiagonalKernelComputation,
+                                  DenseKernelComputation)
+from jaxlinop import (ConstantDiagonalLinearOperator, DenseLinearOperator,
+                      DiagonalLinearOperator, LinearOperator, identity)
 from jaxlinop.dense_linear_operator import _check_matrix
 
-from .utils.types import (
-    Array,
-    Optional,
-    Union,
-    Tuple,
-    Int,
-    Dict,
-    List,
-    Mapping,
-    Callable,
-    Float,
-    Type,
-)
-from .utils.misc import flatten, unflatten, check_shape, jax_unstack
 from .config import get_config
+from .utils.misc import check_shape, flatten, jax_unstack, unflatten
+from .utils.types import (Array, Callable, Dict, Float, Int, List, Mapping,
+                          Optional, Tuple, Type, Union)
 
 
 class BlockDiagonalLinearOperator(DenseLinearOperator):
@@ -621,18 +601,6 @@
     elif kernel_type.lower() == "periodic":
         k = jaxkern.stationary.Periodic(active_dims=active_dims)
     elif kernel_type.lower() == "white":
-<<<<<<< HEAD
-        return jaxkern.stationary.White(active_dims=active_dims)
-    elif "white" in kernel_type.lower() and any(
-        [se in kernel_type.lower() for se in _SQUARED_EXPONENTIAL_NAMES]
-    ):
-        return SumKernel(
-            [
-                jaxkern.stationary.White(active_dims=active_dims),
-                jaxkern.stationary.RBF(active_dims=active_dims),
-            ]
-        )
-=======
         k = jaxkern.stationary.White(active_dims=active_dims)
     elif "white" in kernel_type.lower() \
         and any([se in kernel_type.lower() for se in _SQUARED_EXPONENTIAL_NAMES]):
@@ -640,19 +608,14 @@
             jaxkern.stationary.White(active_dims=active_dims),
             jaxkern.stationary.RBF(active_dims=active_dims),
         ])
->>>>>>> f66aea44
     elif kernel_type.lower() in _SQUARED_EXPONENTIAL_NAMES:
         print("Using RBF kernel as limiting kernel")
         k = jaxkern.stationary.RBF(active_dims=active_dims)
     else:
         raise NotImplementedError("Unknown kernel: %s" % kernel_type)
 
-<<<<<<< HEAD
-=======
     return k
     
-    
->>>>>>> f66aea44
 
 def get_mean_fn(mean_fn_type: str) -> gpjax.mean_functions.AbstractMeanFunction:
     if mean_fn_type.lower() == "zero":
