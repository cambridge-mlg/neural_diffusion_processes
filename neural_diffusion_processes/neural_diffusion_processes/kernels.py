--- conflicted
+++ resolved
@@ -8,28 +8,22 @@
 from jaxtyping import Float as f, jaxtyped
 from typeguard import typechecked as typechecker
 
-from .types import Array, Scalar, Optional, Union, Tuple, Int
-
-
-<<<<<<< HEAD
+from .types import Array, Optional, Union, Tuple, Int
+
+
 def check_shape(func):
     return typechecker(jaxtyped(func))
-=======
+
+
 from .types import Array
->>>>>>> 4720dc81
 
 
 @dataclasses.dataclass(frozen=True)
 class SquaredExpontialKernel:
     """Radial basis functions (RBF) kernel."""
-<<<<<<< HEAD
-
-    variance: Scalar = 1.0
-    lengthscale: Scalar = 1.0
-=======
-    variance: float = 1.0
-    lengthscale: float = 1.0
->>>>>>> 4720dc81
+
+    variance: float = 1.0
+    lengthscale: float = 1.0
 
     @partial(jax.jit, static_argnums=0)
     @check_shapes("x: [num_points, input_dim]", "return: [num_points, num_points]")
@@ -64,7 +58,7 @@
 
 # @dataclasses.dataclass(frozen=True)
 # class WhiteVecKernel:
-#     variance: Scalar = 1.0
+#     variance: float = 1.0
 #     output_dim: Int = 1
 
 #     @partial(jax.jit, static_argnums=0)
@@ -78,8 +72,8 @@
 class RBFKernel:
     """Radial basis functions (RBF) kernel."""
 
-    variance: Scalar = 1.0
-    lengthscale: Scalar = 1.0
+    variance: float = 1.0
+    lengthscale: float = 1.0
 
     @partial(jax.jit, static_argnums=0)
     def __call__(
@@ -94,8 +88,8 @@
 
 @dataclasses.dataclass(frozen=True)
 class RBFVec:
-    variance: Scalar = 1.0
-    lengthscale: Scalar = 1.0
+    variance: float = 1.0
+    lengthscale: float = 1.0
 
     # @check_shape
     @partial(jax.jit, static_argnums=0)
@@ -123,8 +117,8 @@
     "Kernels for Vector-Valued Functions: a Review" by Alvarez et al
     """
 
-    variance: Scalar = 1.0
-    lengthscale: Scalar = 1.0
+    variance: float = 1.0
+    lengthscale: float = 1.0
 
     # @check_shape
     @partial(jax.jit, static_argnums=0)
@@ -153,8 +147,8 @@
     "Kernels for Vector-Valued Functions: a Review" by Alvarez et al
     """
 
-    variance: Scalar = 1.0
-    lengthscale: Scalar = 1.0
+    variance: float = 1.0
+    lengthscale: float = 1.0
 
     # @check_shape
     @partial(jax.jit, static_argnums=0)
@@ -185,7 +179,7 @@
 
 @dataclasses.dataclass(frozen=True)
 class Constant:
-    value: Scalar = 0.0
+    value: float = 0.0
     output_dim: Optional[Tuple] = None
 
     def __call__(self, x):
@@ -195,15 +189,15 @@
 
 @dataclasses.dataclass(frozen=True)
 class Zero(Constant):
-    value: Scalar = 0.0
+    value: float = 0.0
     output_dim: Optional[Tuple] = None
 
 
 @dataclasses.dataclass(frozen=True)
 class Quadratic:
     output_dim: Optional[Tuple] = None
-    a: Scalar = 1.0
-    b: Scalar = 0.0
+    a: float = 1.0
+    b: float = 0.0
 
     def __call__(self, x):
         # output_dim = x.shape[-1] if self.output_dim is None else self.output_dim
