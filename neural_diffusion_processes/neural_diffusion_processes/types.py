--- conflicted
+++ resolved
@@ -1,6 +1,3 @@
-<<<<<<< HEAD
-from diffrax.custom_types import Array, Scalar, Int, Bool
+# from diffrax.custom_types import Array, Scalar, Int, Bool
 from typing import Tuple, Union, Optional, Dict
-=======
-from jaxtyping import Array, Bool, PyTree
->>>>>>> 4720dc81
+from jaxtyping import Array, Bool, PyTree, Int